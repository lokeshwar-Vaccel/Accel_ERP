import React, { useState, useEffect, useRef, useCallback } from 'react';
import { useLocation, useNavigate } from 'react-router-dom';
import * as XLSX from 'xlsx';
import {
  Plus,
  Search,
  Filter,
  Package,
  Calendar,
  CheckCircle,
  Clock,
  Truck,
  AlertTriangle,
  Edit,
  Eye,
  Send,
  X,
  FileText,
  Download,
  RefreshCw,
  User,
  Mail,
  Phone,
  MapPin,
  ArrowRight,
  Check,
  Ban,
  ChevronDown,
  Trash2,
  Users,
  IndianRupee
} from 'lucide-react';
import { apiClient } from '../utils/api';
import PageHeader from '../components/ui/PageHeader';
import { Pagination } from 'components/ui/Pagination';
import toast from 'react-hot-toast';
import { PaymentMethodDetails } from '../types';

// Types matching backend structure
type PurchaseOrderStatus = 'approved_order_sent_sap' | 'credit_not_available' | 'fully_invoiced' | 'order_under_process' | 'partially_invoiced' | 'rejected';

interface POItem {
  product: string | {
    _id: string;
    name: string;
    category: string;
    brand?: string;
    modelNumber?: string;
    partNo?: string;
    hsnNumber?: string;
    uom?: string;
    price?: number;
    gst?: number;
  };
  quantity: number;
  unitPrice: number;
  totalPrice: number;
  taxRate: number;
  discountRate?: number; // Discount percentage (0-100)
  discountAmount?: number; // Calculated discount amount
  receivedQuantity?: number; // Track received quantities
  notes?: string;
}
interface POItem1 {

  product: string,
  description: string,
  quantity: number,
  unitPrice: number,
  taxRate: number

}

interface SupplierAddress {
  address: string;
  state: string;
  district: string;
  pincode: string;
  gstNumber?: string;
  id?: string; // for frontend keying
  isPrimary?: boolean;
}

interface Supplier {
  _id: string;
  name: string;
  email?: string;
  phone?: string;
  addresses?: SupplierAddress[];
  contactPerson?: string;
  type?: string;
  bankDetails?: {
    bankName?: string;
    accountNo?: string;
    ifsc?: string;
    branch?: string;
    accountHolderName?: string;
  };
}

interface StockLocation {
  _id: string;
  name: string;
  type: string;
}

interface PurchaseOrder {
  _id: string;
  poNumber: string;
  supplier: string | Supplier;
  supplierEmail: string | any;
  items: POItem[];
  totalAmount: number;
  status: PurchaseOrderStatus;
  orderDate: string;
  expectedDeliveryDate?: string;
  actualDeliveryDate?: string;
  priority?: 'low' | 'medium' | 'high' | 'urgent';
  sourceType?: 'manual' | 'amc' | 'service' | 'inventory';
  sourceId?: string;
  department: 'retail' | 'corporate' | 'industrial_marine' | 'others'; // Department for this purchase order
  purchaseOrderType: 'commercial' | 'breakdown_order';
  notes?: string;
  attachments?: string[];
  approvedBy?: string;
  // Payment fields
  paidAmount?: number;
  remainingAmount?: number;
  paymentStatus?: 'pending' | 'partial' | 'paid' | 'failed';
  paymentMethod?: string;
  paymentMethodDetails?: PaymentMethodDetails;
  paymentDate?: string;
  createdBy: string | {
    _id: string;
    firstName: string;
    lastName: string;
    email: string;
  };
  createdAt: string;
  updatedAt: string;
  // Virtual fields
  deliveryStatus?: string;
  daysUntilDelivery?: number;
}

interface Product {
  _id: string;
  name: string;
  category: string;
  brand?: string;
  modelNumber?: string;
  partNo?: string;
  price?: number;
  gst?: number; // GST rate in percent
  minStockLevel?: number;
  currentStock?: number;
  specifications?: Record<string, any>;
}

interface ReceiveItemsData {
  receivedItems: Array<{
    productId: string;
    quantityReceived: number;
    condition: 'good' | 'damaged' | 'defective';
    batchNumber?: string;
    notes?: string;
  }>;
  items: POItem1[]; // <-- Add this line
  location: string;
  receiptDate: string;
  inspectedBy: string;
  notes?: string;
  supplier?: string;
  supplierEmail?: string;
  supplierAddress?: SupplierAddress;
  externalInvoiceTotal?: number;
  // Add totalAmount field for clarity - this will be the invoice total
  totalAmount?: number;
  // New shipping and documentation fields
  shipDate: string;
  docketNumber: string;
  noOfPackages: string | number;
  gstInvoiceNumber: string;
  invoiceDate: string;
  documentNumber: string;
  documentDate: string;
}

interface POFormData {
  supplier: string;
  supplierEmail: string;
  supplierAddress?: SupplierAddress; // now an object, not a string
  expectedDeliveryDate: string;
  priority: 'low' | 'medium' | 'high' | 'urgent';
  sourceType: 'manual' | 'amc' | 'service' | 'inventory';
  sourceId?: string;
  department?: 'retail' | 'corporate' | 'industrial_marine' | 'others'; // Department for this purchase order
  notes?: string;
  items: Array<{
    product: string;
    quantity: number;
    unitPrice: number;
    taxRate: number;
    notes?: string;
  }>;
}

const PurchaseOrderManagement: React.FC = () => {
  const location = useLocation();
  const navigate = useNavigate();
  // Core state
  const [purchaseOrders, setPurchaseOrders] = useState<PurchaseOrder[]>([]);
  const [products, setProducts] = useState<Product[]>([]);
  const [locations, setLocations] = useState<StockLocation[]>([]);
  const [suppliers, setSuppliers] = useState<Supplier[]>([]);
  const [loading, setLoading] = useState(true);
  const [submitting, setSubmitting] = useState(false);
  console.log("suppliers-99992:", suppliers);
  console.log("purchaseOrders-99992:", purchaseOrders);


  // Filter and search states
  const [searchTerm, setSearchTerm] = useState('');
  const [statusFilter, setStatusFilter] = useState<PurchaseOrderStatus | 'all'>('all');
  const [supplierFilter, setSupplierFilter] = useState('');
  const [supplierSearchTerm, setSupplierSearchTerm] = useState('');
  const [dateFrom, setDateFrom] = useState('');
  const [dateTo, setDateTo] = useState('');
  const [showCreateSupplierDropdown, setShowCreateSupplierDropdown] = useState(false);
  const [showEditSupplierDropdown, setShowEditSupplierDropdown] = useState(false);

  const [currentPage, setCurrentPage] = useState(1);
  const [limit, setLimit] = useState(10);
  const [totalPages, setTotalPages] = useState(0);
  const [totalDatas, setTotalDatas] = useState(0);
  const [sort, setSort] = useState('-createdAt');

  // Modal states
  const [showDetailsModal, setShowDetailsModal] = useState(false);
  const [showReceiveModal, setShowReceiveModal] = useState(false);
  const [showPaymentModal, setShowPaymentModal] = useState(false);

  // Selected data
  const [selectedPO, setSelectedPO] = useState<PurchaseOrder | null>(null);

  console.log("selectedPO--:",selectedPO);
  
  // Prefill bank transfer details from supplier (by id or by name)
  const prefillBankFromSupplier = async () => {
    if (!selectedPO) return;
    try {
      let supplierObj: Supplier | undefined;
      if (typeof selectedPO.supplier === 'string') {
        // Try find by id first in current suppliers list
        supplierObj = suppliers.find(s => s._id === selectedPO!.supplier);
        // If not found by id, try by name
        if (!supplierObj) supplierObj = suppliers.find(s => s.name === selectedPO!.supplier);
        // If still not found, attempt API fetch by id (if it looks like an ObjectId)
        if (!supplierObj && /^[a-f\d]{24}$/i.test(selectedPO.supplier)) {
          const resp = await apiClient.customers.getById(selectedPO.supplier);
          const fetched = (resp as any)?.data?.customer;
          if (fetched) supplierObj = fetched as Supplier;
        }
      } else {
        supplierObj = selectedPO.supplier as Supplier;
        // If missing bankDetails but has _id, fetch fresh supplier
        if (supplierObj && !supplierObj.bankDetails && supplierObj._id) {
          const resp = await apiClient.customers.getById(supplierObj._id);
          const fetched = (resp as any)?.data?.customer;
          if (fetched) supplierObj = fetched as Supplier;
        }
      }

      const bank = supplierObj?.bankDetails;
      if (!bank) return;

      setPaymentUpdate(prev => ({
        ...prev,
        paymentMethodDetails: {
          ...prev.paymentMethodDetails,
          bankTransfer: {
            bankName: bank.bankName || prev.paymentMethodDetails.bankTransfer?.bankName,
            accountNumber: bank.accountNo || prev.paymentMethodDetails.bankTransfer?.accountNumber,
            ifscCode: bank.ifsc || prev.paymentMethodDetails.bankTransfer?.ifscCode,
            branchName: bank.branch || prev.paymentMethodDetails.bankTransfer?.branchName,
            accountHolderName: bank.accountHolderName || prev.paymentMethodDetails.bankTransfer?.accountHolderName,
            transactionId: prev.paymentMethodDetails.bankTransfer?.transactionId,
            transferDate: prev.paymentMethodDetails.bankTransfer?.transferDate,
            referenceNumber: prev.paymentMethodDetails.bankTransfer?.referenceNumber
          }
        }
      }));
    } catch (e) {
      // silent fail: keep manual entry
    }
  };


  // Payment update state
  const [paymentUpdate, setPaymentUpdate] = useState({
    paidAmount: 0,
    paymentMethod: '',
    paymentDate: new Date().toISOString().split('T')[0],
    notes: '',
    paymentMethodDetails: {} as PaymentMethodDetails
  });
  const [showPaymentMethodDropdown, setShowPaymentMethodDropdown] = useState(false);
  const [paymentHistory, setPaymentHistory] = useState<any[]>([]);
  const [loadingPayments, setLoadingPayments] = useState(false);

  const [totalPurchaseOrdersCount, setTotalPurchaseOrdersCount] = useState(0);
  const [pendingPurchaseOrdersCount, setPendingPurchaseOrdersCount] = useState(0);
  const [confirmedPurchaseOrdersCount, setConfirmedPurchaseOrdersCount] = useState(0);



  const [newInvoice, setNewInvoice] = useState({
    // customer: '',
    // dueDate: '',
    // invoiceType: 'sale',
    // location: '',
    // notes: '',
    items: [
      {
        product: '',
        description: '',
        quantity: 1,
        unitPrice: 0,
        taxRate: 0
      }
    ],
    // discountAmount: 0,

    // externalInvoiceTotal: 0,
    // reduceStock: true
  });


  // Add these state variables and refs at the top of your component
  const [debouncedExternalTotal, setDebouncedExternalTotal] = useState('');
  const debounceTimeoutRef = useRef<ReturnType<typeof setTimeout> | null>(null);

  // Add cleanup effect
  useEffect(() => {
    return () => {
      if (debounceTimeoutRef.current) {
        clearTimeout(debounceTimeoutRef.current);
      }
    };
  }, []);


  // Modal search states
  const [detailsSearchTerm, setDetailsSearchTerm] = useState('');
  const [receiveSearchTerm, setReceiveSearchTerm] = useState('');



  const [receiveData, setReceiveData] = useState<ReceiveItemsData>({
    receivedItems: [],
    items: [], // <-- Add this line
    location: '',
    receiptDate: '',
    inspectedBy: '',
    supplier: '',
    supplierEmail: '',
    supplierAddress: {
      address: '',
      state: '',
      district: '',
      pincode: ''
    },
    externalInvoiceTotal: 0,
    notes: '',
    // New shipping and documentation fields
    shipDate: new Date().toISOString().split('T')[0],
    docketNumber: '',
    noOfPackages: 1,
    gstInvoiceNumber: '',
    invoiceDate: new Date().toISOString().split('T')[0],
    documentNumber: '',
    documentDate: new Date().toISOString().split('T')[0],
  });

  console.log("receiveData-12:", receiveData);






  // Import state
  const [importing, setImporting] = useState(false);
  const [importMessage, setImportMessage] = useState<{ type: 'success' | 'error'; text: string } | null>(null);
  const fileInputRef = useRef<HTMLInputElement>(null);

  // Status dropdown state (still needed for filtering)
  const [showStatusDropdown, setShowStatusDropdown] = useState(false);

  // Form errors (still needed for receive modal)
  const [formErrors, setFormErrors] = useState<Record<string, string>>({});

  // Preview state
  const [showPreviewModal, setShowPreviewModal] = useState(false);
  const [previewData, setPreviewData] = useState<any>(null);
  const [selectedFile, setSelectedFile] = useState<File | null>(null);

  // Add state for address dropdown and addresses
  const [showAddressDropdown, setShowAddressDropdown] = useState(false);
  const [addresses, setAddresses] = useState<SupplierAddress[]>([]);
  console.log("addresses-12:", addresses);

  // Add state for GST Invoice Number validation
  const [gstInvoiceValidation, setGstInvoiceValidation] = useState<{
    isValidating: boolean;
    isDuplicate: boolean;
    message: string;
  }>({
    isValidating: false,
    isDuplicate: false,
    message: ''
  });

  const handlePageChange = (page: number) => {
    setCurrentPage(page);
  };

  // Debounced GST Invoice Number validation
  const validateGstInvoiceNumber = useCallback(
    (() => {
      let timeoutId: NodeJS.Timeout;
      return async (gstInvoiceNumber: string) => {
        clearTimeout(timeoutId);
        timeoutId = setTimeout(async () => {
          if (!gstInvoiceNumber || gstInvoiceNumber.trim() === '') {
            setGstInvoiceValidation({
              isValidating: false,
              isDuplicate: false,
              message: ''
            });
            return;
          }

          setGstInvoiceValidation(prev => ({ ...prev, isValidating: true }));

          try {
            const response = await apiClient.purchaseOrders.checkGstInvoiceNumber(gstInvoiceNumber.trim());
            if (response.data.exists) {
              const foundIn = response.data.foundIn === 'purchase_order' ? 'Purchase Order' : 'Invoice';
              setGstInvoiceValidation({
                isValidating: false,
                isDuplicate: true,
                message: `GST Invoice Number already exists in ${foundIn}`
              });
            } else {
              setGstInvoiceValidation({
                isValidating: false,
                isDuplicate: false,
                message: ''
              });
            }
          } catch (error) {
            console.error('Error checking GST Invoice Number:', error);
            setGstInvoiceValidation({
              isValidating: false,
              isDuplicate: false,
              message: ''
            });
          }
        }, 500);
      };
    })(),
    []
  );

  // Cleanup function to clear validation timeout
  const clearGstInvoiceValidation = useCallback(() => {
    setGstInvoiceValidation({
      isValidating: false,
      isDuplicate: false,
      message: ''
    });
  }, []);

  useEffect(() => {
    fetchAllData();
  }, []);

  // Check for URL parameters to auto-open create modal
  useEffect(() => {
    const searchParams = new URLSearchParams(location.search);
    if (searchParams.get('action') === 'create') {
      handleCreatePO();
      // Clear the URL parameter
      window.history.replaceState({}, '', location.pathname);
    }
  }, [location]);

  const quickActions = [
    {
      title: 'Create Supplier',
      route: '/lead-management',
      action: () => navigate('/lead-management?action=create-supplier')
    }
  ];

  const fetchAllData = async () => {
    setLoading(true);
    try {
      await Promise.all([
        fetchPurchaseOrders(),
        fetchProducts(),
        fetchLocations(),
        fetchSuppliers()
      ]);
      // toast.success('Data refreshed successfully');
    } catch (error) {
      console.error('Error fetching data:', error);
      toast.error('Failed to refresh data');
    } finally {
      setLoading(false);
    }
  };

  const fetchPurchaseOrders = async () => {

    const params: any = {
      page: currentPage,
      limit,
      sort,
      search: searchTerm,
      ...(statusFilter !== 'all' && { status: statusFilter }),
      ...(dateFrom && { dateFrom }),
      ...(dateTo && { dateTo }),
      // ...(leadSourceFilter && { leadSource: leadSourceFilter }),
      // ...(assignedToParam && { assignedTo: assignedToParam }),
    };

    try {
      const response = await apiClient.purchaseOrders.getAll(params);

      setCurrentPage(response.pagination.page);
      setLimit(response.pagination.limit);
      setTotalDatas(response.pagination.total);
      setTotalPages(response.pagination.pages);
      setTotalPurchaseOrdersCount(response.totalPurchaseOrdersCount || 0);
      setPendingPurchaseOrdersCount(response.pendingPurchaseOrdersCount || 0);
      setConfirmedPurchaseOrdersCount(response.confirmedPurchaseOrdersCount || 0);

      let ordersData: PurchaseOrder[] = [];
      if (response.success && response.data) {
        if (Array.isArray(response.data)) {
          ordersData = response.data;
        } else if ((response.data as any).orders && Array.isArray((response.data as any).orders)) {
          ordersData = (response.data as any).orders;
        }
      }

      setPurchaseOrders(ordersData);
    } catch (error) {
      console.error('Error fetching purchase orders:', error);
      setPurchaseOrders([]);
    }
  };

  useEffect(() => {
    fetchPurchaseOrders();
  }, [currentPage, limit, sort, searchTerm, statusFilter, dateFrom, dateTo]);


  const fetchProducts = async () => {
    try {
      let allProducts: any[] = [];
      let page = 1;
      let hasMore = true;



      while (hasMore) {
        const response: any = await apiClient.products.getAll({ page, limit: 50 });
        let productsData: any[] = [];
        if (response?.data) {
          if (Array.isArray(response.data)) {
            productsData = response.data;
          } else if (response.data.products && Array.isArray(response.data.products)) {
            productsData = response.data.products;
          }
        }
        allProducts = allProducts.concat(productsData);

        // Check if there are more pages
        const pagination = response?.pagination || response?.data?.pagination;
        if (pagination && pagination.pages && page < pagination.pages) {
          page += 1;
        } else {
          hasMore = false;
        }
      }

      // Remove duplicates based on _id
      const uniqueProducts = allProducts.filter((product, index, self) =>
        index === self.findIndex(p => p._id === product._id)
      );

      setProducts(uniqueProducts);
    } catch (error) {
      console.error('Error fetching products:', error);
      setProducts([]);
    }
  };


  const fetchLocations = async () => {
    try {
      const response = await apiClient.stock.getLocations();

      let locationsData: StockLocation[] = [];
      if (response.data) {
        if (Array.isArray(response.data)) {
          locationsData = response.data;
        } else if ((response.data as any).locations && Array.isArray((response.data as any).locations)) {
          locationsData = (response.data as any).locations;
        }
      }

      setLocations(locationsData);
    } catch (error) {
      console.error('Error fetching locations:', error);
      setLocations([]);
    }
  };

  const fetchSuppliers = async () => {
    try {
      console.log('Fetching suppliers...');
      const response = await apiClient.customers.getAll({
        type: 'supplier',
        limit: 100 // Use valid limit
      });
      console.log('Suppliers API response:', response);

      let suppliersData: Supplier[] = [];
      if (response && response.data) {
        if (Array.isArray(response.data)) {
          suppliersData = response.data as Supplier[];
        } else if (typeof response.data === 'object' && Array.isArray((response.data as any).customers)) {
          suppliersData = (response.data as { customers: Supplier[] }).customers;
        } else if (response.success && response.data && Array.isArray(response.data)) {
          suppliersData = response.data as Supplier[];
        } else if (response.success && response.data && typeof response.data === 'object' && (response.data as any).customers) {
          suppliersData = (response.data as any).customers as Supplier[];
        }
      }
      console.log('Processed suppliers data:', suppliersData);
      setSuppliers(suppliersData);
    } catch (error) {
      console.error('Error fetching suppliers:', error);
      setSuppliers([]);
    }
  };


  // Helper functions
  const getCreatedByName = (createdBy: string | { firstName: string; lastName: string; email: string }) => {
    if (typeof createdBy === 'string') return createdBy;
    if (createdBy && typeof createdBy === 'object') {
      return `${createdBy.firstName || ''} ${createdBy.lastName || ''}`.trim();
    }
  };

  const getProductName = (product: string | { name: string; partNo?: string }): string => {
    if (typeof product === 'string') {
      // If it's still a string (ObjectId), it means it wasn't populated
      // Try to find product details from our products list
      const foundProduct = products.find(p => p._id === product);
      if (foundProduct) {
        return foundProduct.name;
      }

      return `[${product.slice(-8)}]`; // Show last 8 chars of ObjectId
    }
    return product?.name || 'Unknown Product';
  };

  const getProductPartNo = (product: string | { name: string; partNo?: string }): string => {
    if (typeof product === 'string') {
      // Try to find product details from our products list
      const foundProduct = products.find(p => p._id === product);
      if (foundProduct && foundProduct.partNo) {
        return foundProduct.partNo;
      }
      return '-';
    }
    return product?.partNo || '-';
  };

  const handleCreatePO = async () => {
    navigate('/purchase-order-management/create');
  };

  const handleEditPO = async (po: PurchaseOrder) => {
    // Navigate to the edit page with state instead of query parameter
    navigate('/purchase-order-management/edit', { state: { poId: po._id } });
  };

  const openDetailsModal = (po: PurchaseOrder) => {
    setSelectedPO(po);
    setDetailsSearchTerm(''); // Clear search when opening modal
    setShowDetailsModal(true);
    // Fetch payment history when opening details modal
    fetchPaymentHistory(po._id);
  };

  const openReceiveModal = (po: PurchaseOrder) => {
    console.log("po-12:", po);

    setSelectedPO(po);
    setReceiveSearchTerm(''); // Clear search when opening modal

    // Clear any existing form errors
    setFormErrors({});

    // Extract supplier name from purchase order
    const extractedSupplierName = typeof po.supplier === 'string' ? po.supplier : (po.supplier as Supplier)?.name || 'Unknown Supplier';
    const extractedSupplierEmail = typeof po.supplierEmail === 'string' ? po.supplierEmail : (po.supplierEmail as any)?.email || 'No Email';

    // Prefer the supplierAddress stored in the PO (from creation)
    let extractedSupplierAddress: SupplierAddress = {
      address: '',
      state: '',
      district: '',
      pincode: ''
    };
    if ((po as any).supplierAddress && (po as any).supplierAddress.address) {
      extractedSupplierAddress = (po as any).supplierAddress;
    } else if (po.supplier && typeof po.supplier !== 'string') {
      const supplier = po.supplier as Supplier;
      if (supplier?.addresses && Array.isArray(supplier.addresses) && supplier.addresses.length > 0) {
        extractedSupplierAddress = supplier.addresses[0];
      }
    }

    // Use the first available location or a default if none exist
    const defaultLocation = locations.length > 0 ? locations[0]._id : 'loc-main-warehouse';

    setReceiveData({
      receivedItems: po.items.map(item => ({
        productId: typeof item.product === 'string' ? item.product : item.product?._id,
        quantityReceived: 0,
        condition: 'good',
        batchNumber: '',
        notes: ''
      })),
      items: po.items.map(item => {
        const product = item.product;
        const productId = typeof product === 'string' ? product : product?._id;
        return {
          product: productId,
          description: '',
          quantity: 0,
          unitPrice: item.unitPrice,
          taxRate: item.taxRate
        };
      }),
      location: defaultLocation,
      receiptDate: new Date().toISOString().split('T')[0],
      inspectedBy: 'Admin',
      supplier: extractedSupplierName, // Set supplier name from purchase order
      supplierEmail: extractedSupplierEmail,
      supplierAddress: extractedSupplierAddress,
      externalInvoiceTotal: 0,
      notes: '',
      // New shipping and documentation fields
      shipDate: new Date().toISOString().split('T')[0],
      docketNumber: '',
      noOfPackages: 1,
      gstInvoiceNumber: '',
      invoiceDate: new Date().toISOString().split('T')[0],
      documentNumber: '',
      documentDate: new Date().toISOString().split('T')[0],
    });

    setShowReceiveModal(true);
    clearGstInvoiceValidation();
  };

  const openPaymentModal = (po: PurchaseOrder) => {
    setSelectedPO(po);
    setPaymentUpdate({
      paidAmount: 0,
      paymentMethod: '',
      paymentDate: new Date().toISOString().split('T')[0],
      notes: '',
      paymentMethodDetails: {}
    });
    setShowPaymentModal(true);
    // If user has previously used bank transfer often, we could prefetch bank in background
    // Prefill will still happen on selecting Bank Transfer; this call is a safe async cache warm-up
    setTimeout(() => { prefillBankFromSupplier(); }, 0);
  };

  // Fetch payment history for a purchase order
  const fetchPaymentHistory = async (poId: string) => {
    try {
      setLoadingPayments(true);
      const response = await apiClient.purchaseOrderPayments.getByPurchaseOrder(poId);
      if (response.success) {
        console.log("response.data:", response.data);

        setPaymentHistory(response.data.payments || []);
      }
    } catch (error) {
      console.error('Error fetching payment history:', error);
      setPaymentHistory([]);
    } finally {
      setLoadingPayments(false);
    }
  };

  const validatePaymentForm = (): boolean => {
    const errors: Record<string, string> = {};

    if (!paymentUpdate.paidAmount || paymentUpdate.paidAmount <= 0) {
      errors.paidAmount = 'Payment amount must be greater than 0';
    }

    const remainingAmount = selectedPO?.remainingAmount || (selectedPO?.totalAmount || 0) - (selectedPO?.paidAmount || 0);
    if (paymentUpdate.paidAmount > remainingAmount) {
      errors.paidAmount = 'Payment amount cannot exceed remaining amount';
    }

    if (!paymentUpdate.paymentMethod) {
      errors.paymentMethod = 'Payment method is required';
    }

    if (!paymentUpdate.paymentDate) {
      errors.paymentDate = 'Payment date is required';
    }

    // Validate payment method details based on selected payment method
    if (paymentUpdate.paymentMethod) {
      const methodErrors = validatePaymentMethodDetails(paymentUpdate.paymentMethod, paymentUpdate.paymentMethodDetails);
      Object.assign(errors, methodErrors);
    }

    if (Object.keys(errors).length > 0) {
      setFormErrors(errors);
      return false;
    }

    return true;
  };

  // Helper function to validate payment method details
  const validatePaymentMethodDetails = (paymentMethod: string, details: PaymentMethodDetails): Record<string, string> => {
    const errors: Record<string, string> = {};

    switch (paymentMethod) {
      case 'cash':
        // Cash is simple, no required validation
        break;

      case 'cheque':
        if (!details.cheque?.chequeNumber) {
          errors.chequeNumber = 'Cheque number is required';
        }
        if (!details.cheque?.bankName) {
          errors.bankName = 'Bank name is required';
        }
        if (!details.cheque?.issueDate) {
          errors.issueDate = 'Issue date is required';
        }
        break;

      case 'bank_transfer':
        if (!details.bankTransfer?.bankName) {
          errors.bankName = 'Bank name is required';
        }
        if (!details.bankTransfer?.accountNumber) {
          errors.accountNumber = 'Account number is required';
        }
        if (!details.bankTransfer?.ifscCode) {
          errors.ifscCode = 'IFSC code is required';
        }
        if (!details.bankTransfer?.branchName) {
          errors.branchName = 'Branch name is required';
        }
        // transferDate optional
        break;

      case 'upi':
        if (!details.upi?.upiId) {
          errors.upiId = 'UPI ID is required';
        }
        if (!details.upi?.transactionId) {
          errors.transactionId = 'Transaction ID is required';
        }
        break;

      case 'card':
        if (!details.card?.cardType) {
          errors.cardType = 'Card type is required';
        }
        if (!details.card?.cardNetwork) {
          errors.cardNetwork = 'Card network is required';
        }
        if (!details.card?.lastFourDigits) {
          errors.lastFourDigits = 'Last 4 digits are required';
        }
        if (!details.card?.transactionId) {
          errors.transactionId = 'Transaction ID is required';
        }
        break;

      case 'other':
        if (!details.other?.methodName) {
          errors.methodName = 'Method name is required';
        }
        break;

      default:
        errors.paymentMethod = 'Invalid payment method';
    }

    return errors;
  };

  const submitPaymentUpdate = async () => {
    if (!selectedPO) return;

    // Validate form before submission
    if (!validatePaymentForm()) {
      toast.error('Please fix the form errors before submitting');
      return;
    }

    setSubmitting(true);
    try {
      // Create a new payment record
      const paymentData = {
        purchaseOrderId: selectedPO._id,
        poNumber: selectedPO.poNumber,
        supplierId: typeof selectedPO.supplier === 'string' ? selectedPO.supplier : selectedPO.supplier._id,
        amount: paymentUpdate.paidAmount,
        currency: 'INR',
        paymentMethod: paymentUpdate.paymentMethod,
        paymentMethodDetails: paymentUpdate.paymentMethodDetails,
        paymentDate: paymentUpdate.paymentDate,
        notes: paymentUpdate.notes,
        paymentStatus: 'completed'
      };

      // Debug logging
      console.log('=== Frontend Payment Data Debug ===');
      console.log('Payment Method:', paymentUpdate.paymentMethod);
      console.log('Payment Method Details:', JSON.stringify(paymentUpdate.paymentMethodDetails, null, 2));
      console.log('===================================');

      await apiClient.purchaseOrderPayments.create(paymentData);

      // Refresh purchase orders and payment history
      await fetchPurchaseOrders();
      await fetchPaymentHistory(selectedPO._id);
      setShowPaymentModal(false);

      // Clear form errors
      setFormErrors({});

      toast.success('Payment recorded successfully!');
    } catch (error) {
      console.error('Error recording payment:', error);
      setFormErrors({ general: 'Failed to record payment. Please try again.' });
      toast.error('Failed to record payment');
    } finally {
      setSubmitting(false);
    }
  };

  const handleStatusUpdate = async (poId: string, newStatus: PurchaseOrderStatus) => {
    try {
      const response = await apiClient.purchaseOrders.updateStatus(poId, newStatus);

      // Use the updated purchase order from the backend response if available
      const updatedPO = response.data || { status: newStatus };

      setPurchaseOrders(purchaseOrders.map(po =>
        po._id === poId ? { ...po, ...updatedPO } : po
      ));

      // Update selectedPO if it's the one being updated
      if (selectedPO && selectedPO._id === poId) {
        setSelectedPO({ ...selectedPO, ...updatedPO });
      }

      // Show success toast based on status
      const statusMessages: Record<PurchaseOrderStatus, string> = {
        'order_under_process': 'Purchase Order is under process',
        'approved_order_sent_sap': 'Purchase Order approved and sent to SAP',
        'credit_not_available': 'Purchase Order marked as credit not available',
        'partially_invoiced': 'Purchase Order partially invoiced',
        'fully_invoiced': 'Purchase Order fully invoiced',
        'rejected': 'Purchase Order rejected'
      };

      toast.success(statusMessages[newStatus]);
    } catch (error) {
      console.error('Error updating PO status:', error);
      toast.error('Failed to update Purchase Order status');
    }
  };



  const handleReceiveItems = async () => {
    if (!selectedPO) return;

    // Clear any existing errors first
    setFormErrors({});

    // Collect ALL validation errors at once - this ensures all errors are shown together
    const allErrors: Record<string, string> = {};

    // Critical field validations
    if (!receiveData.gstInvoiceNumber || receiveData.gstInvoiceNumber.trim() === '') {
      allErrors.gstInvoiceNumber = 'GST Invoice Number is required for invoice creation';
    }

    if (!receiveData.location || receiveData.location.trim() === '') {
      allErrors.location = 'Delivery Location is required';
    }

    if (!receiveData.receiptDate || receiveData.receiptDate.trim() === '') {
      allErrors.receiptDate = 'Receipt Date is required';
    }

    if (!receiveData.shipDate || receiveData.shipDate.trim() === '') {
      allErrors.shipDate = 'Ship Date is required';
    }

    if (!receiveData.noOfPackages || Number(receiveData.noOfPackages) <= 0) {
      allErrors.noOfPackages = 'Number of Packages must be greater than 0';
    }

    if (!receiveData.invoiceDate || receiveData.invoiceDate.trim() === '') {
      allErrors.invoiceDate = 'Invoice Date is required';
    }

    // Validate external invoice total if provided
    if (receiveData.externalInvoiceTotal !== undefined && receiveData.externalInvoiceTotal !== null) {
      const externalTotal = parseFloat(receiveData.externalInvoiceTotal.toString());
      if (isNaN(externalTotal) || externalTotal < 0) {
        allErrors.externalInvoiceTotal = 'External Invoice Total must be a valid non-negative number';
      }
    }

    // Items validation - check if any items have quantity > 0
    const hasValidItems = receiveData.receivedItems.some(item => (item.quantityReceived || 0) > 0);
    if (!hasValidItems) {
      allErrors.items = 'Please select items to receive by entering quantities greater than 0';
    }

    // Check for duplicate GST Invoice Number if provided
    if (receiveData.gstInvoiceNumber && receiveData.gstInvoiceNumber.trim() !== '') {
      try {
        const response = await apiClient.purchaseOrders.checkGstInvoiceNumber(receiveData.gstInvoiceNumber.trim());
        if (response.data.exists) {
          const foundIn = response.data.foundIn === 'purchase_order' ? 'Purchase Order' : 'Invoice';
          allErrors.gstInvoiceNumber = `GST Invoice Number "${receiveData.gstInvoiceNumber}" already exists in ${foundIn}. Please use a different GST Invoice Number.`;
        }
      } catch (error) {
        console.error('Error checking GST Invoice Number:', error);
        // Don't block validation if the check fails
      }
    }

    // Filter out any empty error messages
    const validErrors = Object.fromEntries(
      Object.entries(allErrors).filter(([field, error]) => error && error.trim() !== '')
    );

    // If there are any valid errors, display them all and stop
    if (Object.keys(validErrors).length > 0) {
      setFormErrors(validErrors);
      toast.error(`Please fix ${Object.keys(validErrors).length} validation error(s)`);
      return;
    }

    // If we get here, all validations passed

    setSubmitting(true);
    console.log("receiveData:", receiveData);

    try {
      // Filter out items with zero or invalid quantities before sending
      const validReceivedItems = receiveData.receivedItems.filter(item => 
        item.quantityReceived && item.quantityReceived > 0
      );

      // Prepare the data to send to backend
      const dataToSend = {
        ...receiveData,
        receivedItems: validReceivedItems,
        // Ensure externalInvoiceTotal is properly set for invoice creation
        externalInvoiceTotal: receiveData.externalInvoiceTotal ? parseFloat(receiveData.externalInvoiceTotal.toString()) : 0,
        // Also set totalAmount for clarity (backend will use externalInvoiceTotal)
        totalAmount: receiveData.totalAmount ? parseFloat(receiveData.totalAmount.toString()) : 0,
        // Ensure numeric fields are properly formatted
        noOfPackages: parseInt(receiveData.noOfPackages.toString()) || 1
      };

      console.log("Sending data to backend:", dataToSend);

      const response = await apiClient.purchaseOrders.receiveItems(selectedPO._id, dataToSend);

      // Use the updated purchase order from the backend response
      const updatedPO = response.data.order;

      setPurchaseOrders(purchaseOrders.map(po =>
        po._id === selectedPO._id ? updatedPO : po
      ));

      // Update the selected PO as well for modal display
      setSelectedPO(updatedPO);

      // Reset receive data for next time
      setReceiveData({
        receivedItems: [],
        items: [],
        location: locations.length > 0 ? locations[0]._id : 'loc-main-warehouse',
        receiptDate: new Date().toISOString().split('T')[0],
        inspectedBy: 'Admin',
        supplier: '',
        supplierEmail: '',
        supplierAddress: {
          address: '',
          state: '',
          district: '',
          pincode: ''
        },
        externalInvoiceTotal: 0,
        notes: '',
        // New shipping and documentation fields
        shipDate: new Date().toISOString().split('T')[0],
        docketNumber: '',
        noOfPackages: 0,
        gstInvoiceNumber: '',
        invoiceDate: new Date().toISOString().split('T')[0],
        documentNumber: '',
        documentDate: new Date().toISOString().split('T')[0],
      });

      setShowReceiveModal(false);
      clearGstInvoiceValidation();

      // Enhanced success message with invoice information
      if (response.data.invoice) {
        toast.success(`Items received successfully! Purchase invoice ${response.data.invoice.invoiceNumber} created with ${response.data.invoice.paymentStatus} payment status.`);
      } else {
        toast.success('Items received successfully');
      }
    } catch (error: any) {
      console.error('Error receiving items:', error);

      let errorMessage = 'Failed to receive items';
      let shouldShowValidationErrors = false;

      if (error.response?.data?.message) {
        errorMessage = error.response.data.message;
        
        // Check if this is a validation error that should be displayed in the form
        if (errorMessage.includes('No items selected') || 
            errorMessage.includes('quantity') || 
            errorMessage.includes('required')) {
          shouldShowValidationErrors = true;
          
          // Set form errors for validation issues
          if (errorMessage.includes('No items selected')) {
            setFormErrors({ items: 'Please select items to receive by entering quantities greater than 0' });
          }
        }
      } else if (error.message) {
        errorMessage = error.message;
      }

      // Display error to user
      if (shouldShowValidationErrors) {
        toast.error('Please fix the validation errors below');
      } else {
        toast.error(`Error: ${errorMessage}`);
      }
    } finally {
      setSubmitting(false);
    }
  };

  const handleImportClick = () => {
    fileInputRef.current?.click();
  };

  const handleExportToExcel = async () => {
    try {
      // Show loading state
      toast.loading('Preparing export...', { id: 'export' });

      // Get all purchase orders from backend (not just filtered ones)
      const response = await apiClient.purchaseOrders.getAll({
        sort: '-createdAt',
        ...(dateFrom && { dateFrom }),
        ...(dateTo && { dateTo }),
      });

      let allPurchaseOrders: PurchaseOrder[] = [];
      if (response.success && response.data) {
        if (Array.isArray(response.data)) {
          allPurchaseOrders = response.data;
        } else if ((response.data as any).orders && Array.isArray((response.data as any).orders)) {
          allPurchaseOrders = (response.data as any).orders;
        }
      }

      // Prepare data for export - only required fields with complete data
      const exportData = allPurchaseOrders.map((po, index) => ({
        'Status': getStatusLabel(po.status),
        'Order Approval Date': po.approvedBy ? formatDate(po.updatedAt) : 'Not Approved',
        'Order No': po.poNumber,
        'Order Date': formatDate(po.orderDate),
        'Order Category': po.department ? getDepartmentLabel(po.department) : 'Not specified',
        'Order Type': getPurchaseOrderTypeLabel(po.purchaseOrderType),
        'Order Value': Number(po.totalAmount).toFixed(2) // Ensure 2 decimal places and convert to number first
      }));

      // Create Excel workbook with proper formatting
      const workbook = XLSX.utils.book_new();

      // Convert data to worksheet format
      const worksheet = XLSX.utils.json_to_sheet(exportData);

      // Set column widths for better display
      const columnWidths = [
        { wch: 25 }, // Status - wide enough for long status text
        { wch: 20 }, // Order Approval Date
        { wch: 25 }, // Order No - wide enough for long PO numbers
        { wch: 15 }, // Order Date
        { wch: 25 }, // Order Category - wide enough for department names
        { wch: 25 }, // Order Type - wide enough for type names
        { wch: 15 }  // Order Value
      ];

      worksheet['!cols'] = columnWidths;

      // Add worksheet to workbook
      XLSX.utils.book_append_sheet(workbook, worksheet, 'Purchase Orders');

      // Generate Excel file
      const excelBuffer = XLSX.write(workbook, { bookType: 'xlsx', type: 'array' });
      const blob = new Blob([excelBuffer], { type: 'application/vnd.openxmlformats-officedocument.spreadsheetml.sheet' });

      // Download the file
      const link = document.createElement('a');
      const url = URL.createObjectURL(blob);
      link.setAttribute('href', url);
      link.setAttribute('download', `purchase_orders_${new Date().toISOString().split('T')[0]}.xlsx`);
      link.style.visibility = 'hidden';
      document.body.appendChild(link);
      link.click();
      document.body.removeChild(link);

      toast.success(`Exported ${exportData.length} purchase orders to Excel`, { id: 'export' });
    } catch (error) {
      console.error('Export error:', error);
      toast.error('Failed to export purchase orders. Please try again.', { id: 'export' });
    }
  };

  const handleFileUpload = async (event: React.ChangeEvent<HTMLInputElement>) => {
    const file = event.target.files?.[0];
    if (!file) return;

    // Validate file type
    const allowedTypes = [
      'application/vnd.openxmlformats-officedocument.spreadsheetml.sheet', // .xlsx
      'application/vnd.ms-excel', // .xls
      'text/csv' // .csv
    ];

    if (!allowedTypes.includes(file.type)) {
      const errorMessage = 'Please select a valid Excel (.xlsx, .xls) or CSV file.';
      setImportMessage({
        type: 'error',
        text: errorMessage
      });
      toast.error(errorMessage);
      return;
    }

    setImporting(true);
    setImportMessage(null);

    try {
      // First, get preview of what will be imported
      const response = await apiClient.purchaseOrders.previewImportFromFile(file);

      if (response.success) {
        setSelectedFile(file);
        setPreviewData(response.data);
        setShowPreviewModal(true);
        toast.success('File preview generated successfully');
      } else {
        const errorMessage = response.data.errors?.[0] || 'Preview failed. Please check your file format.';
        setImportMessage({
          type: 'error',
          text: errorMessage
        });
        toast.error(errorMessage);
      }
    } catch (error: any) {
      console.error('Preview error:', error);
      const errorMessage = error.message || 'Failed to preview file. Please try again.';
      setImportMessage({
        type: 'error',
        text: errorMessage
      });
      toast.error(errorMessage);
    } finally {
      setImporting(false);
      // Clear the file input
      if (fileInputRef.current) {
        fileInputRef.current.value = '';
      }
    }
  };

  const handleConfirmImport = async () => {
    if (!selectedFile) return;

    setImporting(true);
    setShowPreviewModal(false);

    try {
      const response = await apiClient.purchaseOrders.importFromFile(selectedFile);

      if (response.success) {
        if (response.data.summary.successful > 0) {
          const successMessage = `Successfully imported ${response.data.summary.successful} purchase orders from ${response.data.summary.totalRows} total rows!`;
          setImportMessage({
            type: 'success',
            text: successMessage
          });
          toast.success(successMessage);
        } else {
          // No orders were created - show errors
          const errorMessage = `Import failed! 0 orders created from ${response.data.summary.totalRows} rows. Errors: ${response.data.errors.join('; ')}`;
          setImportMessage({
            type: 'error',
            text: errorMessage
          });
          toast.error(errorMessage);
        }
        await fetchPurchaseOrders(); // Refresh the list
      } else {
        const errorMessage = response.data.errors?.[0] || 'Import failed. Please check your file format.';
        setImportMessage({
          type: 'error',
          text: errorMessage
        });
        toast.error(errorMessage);
      }
    } catch (error: any) {
      console.error('Import error:', error);
      const errorMessage = error.message || 'Failed to import file. Please try again.';
      setImportMessage({
        type: 'error',
        text: errorMessage
      });
      toast.error(errorMessage);
    } finally {
      setImporting(false);
      setSelectedFile(null);
      setPreviewData(null);
    }
  };

  const closePreviewModal = () => {
    setShowPreviewModal(false);
    setSelectedFile(null);
    setPreviewData(null);
  };





  const filteredPOs = purchaseOrders.filter(po => {
    const supplier = typeof po.supplier === 'string' ? po.supplier : (po.supplier as Supplier)?.name || 'Unknown Supplier';
    const matchesSearch = po.poNumber?.toLowerCase().includes(searchTerm?.toLowerCase()) ||
      supplier?.toLowerCase().includes(searchTerm?.toLowerCase()) ||
      po.purchaseOrderType?.toLowerCase().includes(searchTerm?.toLowerCase());
    const matchesStatus = statusFilter === 'all' || po.status === statusFilter;
    const matchesSupplier = !supplierFilter || supplier?.toLowerCase().includes(supplierFilter?.toLowerCase());

    return matchesSearch && matchesStatus && matchesSupplier;
  });
  console.log("filteredPOs:", filteredPOs);


  // Filter items for Details Modal
  const filteredDetailsItems = selectedPO ? selectedPO.items.filter(item => {
    const productName = getProductName(item.product);
    const category = typeof item.product === 'object' ? item.product?.category : '';
    const brand = typeof item.product === 'object' ? item.product?.brand : '';
    const partNo = getProductPartNo(item.product);

    const searchLower = detailsSearchTerm.toLowerCase();
    return productName.toLowerCase().includes(searchLower) ||
      (category && category.toLowerCase().includes(searchLower)) ||
      (brand && brand.toLowerCase().includes(searchLower)) ||
      (partNo && partNo !== '-' && partNo.toLowerCase().includes(searchLower));
  }) : [];

  // Filter items for Receive Modal (only items with remaining quantity)
  const filteredReceiveItems = selectedPO ? selectedPO.items.filter(item => {
    const remainingQty = item.quantity - (item.receivedQuantity || 0);
    if (remainingQty <= 0) return false; // Hide fully received items

    const productName = getProductName(item.product);
    const category = typeof item.product === 'object' ? item.product?.category : '';
    const brand = typeof item.product === 'object' ? item.product?.brand : '';
    const partNo = getProductPartNo(item.product);

    const searchLower = receiveSearchTerm.toLowerCase();
    return productName.toLowerCase().includes(searchLower) ||
      (category && category.toLowerCase().includes(searchLower)) ||
      (brand && brand.toLowerCase().includes(searchLower)) ||
      (partNo && partNo !== '-' && partNo.toLowerCase().includes(searchLower));
  }) : [];




  const getStatusColor = (status: PurchaseOrderStatus) => {
    switch (status) {
      case 'order_under_process':
        return 'bg-gray-100 text-gray-800';
      case 'approved_order_sent_sap':
        return 'bg-blue-100 text-blue-800';
      case 'credit_not_available':
        return 'bg-yellow-100 text-yellow-800';
      case 'partially_invoiced':
        return 'bg-orange-100 text-orange-800';
      case 'fully_invoiced':
        return 'bg-green-100 text-green-800';
      case 'rejected':
        return 'bg-red-100 text-red-800';
      default:
        return 'bg-gray-100 text-gray-800';
    }
  };

  const getDeliveryStatusColor = (deliveryStatus: string | undefined) => {
    switch (deliveryStatus) {
      case 'on_time':
        return 'bg-green-100 text-green-800';
      case 'overdue':
        return 'bg-red-100 text-red-800';
      case 'delivered':
        return 'bg-blue-100 text-blue-800';
      default:
        return 'bg-gray-100 text-gray-800';
    }
  };

  const formatCurrency = (amount: number) => {
    return new Intl.NumberFormat('en-IN', {
      style: 'currency',
      currency: 'INR',
      minimumFractionDigits: 2,
      maximumFractionDigits: 2
    }).format(amount);
  };


  const formatDate = (dateString: string) => {
    return new Date(dateString).toLocaleDateString('en-IN');
  };

  const formatDateTime = (dateString: string) => {
    return new Date(dateString).toLocaleString('en-IN');
  };

  // Statistics
  const stats = [
    {
      title: 'Total POs',
      value: totalPurchaseOrdersCount,
      action: () => {
        setStatusFilter('all');
      },
      icon: <Package className="w-6 h-6" />,
      color: 'blue'
    },
    {
      title: 'Pending Approval',
      value: pendingPurchaseOrdersCount,
      action: () => {
        setStatusFilter('order_under_process');
      },
      icon: <Clock className="w-6 h-6" />,
      color: 'orange'
    },
    {
      title: 'Approved',
      value: confirmedPurchaseOrdersCount,
      action: () => {
        setStatusFilter('approved_order_sent_sap');
      },
      icon: <CheckCircle className="w-6 h-6" />,
      color: 'green'
    },
    {
      title: 'Total Value',
      value: formatCurrency(purchaseOrders.reduce((sum, po) => sum + po.totalAmount, 0)),
      icon: <IndianRupee className="w-6 h-6" />,
      color: 'purple'
    },
    // {
    //   title: 'Payment Status',
    //   value: `${purchaseOrders.filter(po => po.paymentStatus === 'paid').length} Paid / ${purchaseOrders.filter(po => po.paymentStatus === 'partial').length} Partial`,
    //   action: () => {
    //     // Could add payment status filter in the future
    //   },
    //   icon: <IndianRupee className="w-6 h-6" />,
    //   color: 'emerald'
    // }
  ];

  // Status options with labels
  const statusOptions = [
    { value: 'all', label: 'All Status' },
    { value: 'order_under_process', label: 'Order Under Process' },
    { value: 'approved_order_sent_sap', label: 'Approved & Order Sent to SAP' },
    { value: 'partially_invoiced', label: 'Partially Invoiced' },
    { value: 'fully_invoiced', label: 'Fully Invoiced' },
    { value: 'rejected', label: 'Rejected' },
    { value: 'credit_not_available', label: 'Credit Not Available' }
  ];

  const getStatusLabel = (value: string) => {
    const option = statusOptions.find(opt => opt.value === value);
    return option ? option.label : 'All Status';
  };

  const getSupplierLabel = (value: string) => {
    if (value === 'all') return 'All Suppliers';
    // Return the supplier name if you have supplier data
    return value || 'All Suppliers';
  };

  const getPaymentMethodLabel = (value: string) => {
    const options = [
      { value: '', label: 'Select payment method' },
      { value: 'cash', label: 'Cash' },
      { value: 'cheque', label: 'Cheque' },
      { value: 'bank_transfer', label: 'Bank Transfer' },
      { value: 'upi', label: 'UPI' },
      { value: 'card', label: 'Credit/Debit Card' },
      { value: 'other', label: 'Other' }
    ];
    return options.find(opt => opt.value === value)?.label || 'Select payment method';
  };

  // Helper function to handle PDF generation
  const handleGeneratePDF = async (paymentId: string) => {
    try {
      const response = await apiClient.purchaseOrderPayments.generatePDF(paymentId);

      // Create blob URL and trigger download
      const blob = new Blob([response], { type: 'application/pdf' });
      const url = window.URL.createObjectURL(blob);
      const link = document.createElement('a');
      link.href = url;
      link.download = `payment-receipt-${paymentId}.pdf`;
      document.body.appendChild(link);
      link.click();
      document.body.removeChild(link);
      window.URL.revokeObjectURL(url);

      toast.success('Payment receipt PDF generated successfully!');
    } catch (error) {
      console.error('Error generating PDF:', error);
      toast.error('Failed to generate PDF');
    }
  };

  const handlePrintPO = async () => {
    if (!selectedPO) return;

    const printWindow = window.open('', '_blank');
    if (!printWindow) return;

    // Fetch company information
    let companyInfo = {
      name: 'SUN POWER SERVICES',
      address: 'Company Address',
      phone: '',
      email: '',
      pan: ''
    };

    try {
      const response = await apiClient.generalSettings.getAll();
      if (response.success && response.data && response.data.companies && response.data.companies.length > 0) {
        const companySettings = response.data.companies[0];
        companyInfo = {
          name: companySettings.companyName || 'SUN POWER SERVICES',
          address: companySettings.companyAddress || 'Company Address',
          phone: companySettings.contactPhone || '',
          email: companySettings.contactEmail || '',
          pan: companySettings.companyPan || ''
        };
      }
    } catch (error) {
      console.error('Error fetching company settings:', error);
    }

    const supplierName = typeof selectedPO.supplier === 'string'
      ? selectedPO.supplier
      : (selectedPO.supplier as Supplier)?.name || 'Unknown Supplier';

    const supplierEmail = typeof selectedPO.supplierEmail === 'string'
      ? selectedPO.supplierEmail
      : (selectedPO.supplierEmail as any)?.email || 'No Email';

    // Extract supplier address
    let supplierAddress: SupplierAddress | null = null;
    if ((selectedPO as any).supplierAddress && (selectedPO as any).supplierAddress.address) {
      supplierAddress = (selectedPO as any).supplierAddress;
    } else if (selectedPO.supplier && typeof selectedPO.supplier !== 'string') {
      const supplier = selectedPO.supplier as Supplier;
      if (supplier?.addresses && Array.isArray(supplier.addresses) && supplier.addresses.length > 0) {
        supplierAddress = supplier.addresses[0];
      }
    }

    const createdByName = getCreatedByName(selectedPO.createdBy);

    // Calculate totals
    const totalOrdered = selectedPO.items.reduce((sum, item) => sum + item.quantity, 0);
    const totalReceived = selectedPO.items.reduce((sum, item) => sum + (item.receivedQuantity || 0), 0);
    const totalRemaining = selectedPO.items.reduce((sum, item) => sum + (item.quantity - (item.receivedQuantity || 0)), 0);

    const printContent = `
      <!DOCTYPE html>
      <html>
      <head>
        <title>Purchase Order - ${selectedPO.poNumber}</title>
        <style>
          @media print {
            @page {
              margin: 0.3in;
              size: A4;
            }
            body { margin: 0; }
            .no-print { display: none !important; }
          }
          
          body {
            font-family: Arial, sans-serif;
            line-height: 1.3;
            color: #000;
            margin: 0;
            padding: 0;
            background: white;
            font-size: 12px;
          }
          
          .header {
            text-align: center;
            margin-bottom: 15px;
            border-bottom: 1px solid #000;
            padding-bottom: 10px;
            background: #fff;
          }
          
          .company-name {
            font-size: 22px;
            font-weight: bold;
            margin-bottom: 5px;
            color: #000;
            letter-spacing: 0.5px;
          }
          
          .company-tagline {
            font-size: 12px;
            margin-bottom: 8px;
            color: #666;
            font-style: italic;
          }
          
          .company-address {
            font-size: 11px;
            margin-bottom: 10px;
            line-height: 1.3;
            color: #555;
          }
          
          .po-title {
            font-size: 18px;
            font-weight: bold;
            margin-top: 15px;
            text-decoration: underline;
            color: #000;
            letter-spacing: 1px;
          }
          
          .po-number {
            font-size: 14px;
            margin-bottom: 15px;
            color: #333;
            font-weight: 600;
          }
          
          .info-grid {
            display: grid;
            grid-template-columns: 1fr 1fr;
            gap: 15px;
            margin-bottom: 15px;
          }
          
          .info-section {
            border: 1px solid #ccc;
            padding: 8px;
            background: #f9f9f9;
          }
          
          .info-section h3 {
            margin: 0 0 8px 0;
            font-size: 14px;
            font-weight: bold;
            text-transform: uppercase;
            border-bottom: 1px solid #000;
            padding-bottom: 4px;
            text-align: center;
            letter-spacing: 0.5px;
          }
          
          .info-row {
            display: flex;
            justify-content: space-between;
            margin-bottom: 4px;
            font-size: 11px;
            padding: 2px 0;
          }
          
          .info-label {
            font-weight: bold;
            width: 35%;
            color: #333;
          }
          
          .info-value {
            width: 65%;
            text-align: right;
            color: #000;
            font-weight: 500;
          }
          
          .items-section {
            margin: 10px 0;
          }
          
          .items-title {
            font-size: 16px;
            font-weight: bold;
            margin-bottom: 10px;
            text-align: center;
            border: 1px solid #000;
            padding: 6px;
            background: #f0f0f0;
            letter-spacing: 0.5px;
          }
          
          .items-table {
            width: 100%;
            border-collapse: collapse;
            margin-bottom: 15px;
            font-size: 10px;
            border: 1px solid #000;
          }
          
          .items-table th {
            background: #e0e0e0;
            font-weight: bold;
            padding: 6px 3px;
            text-align: center;
            border: 1px solid #000;
            font-size: 10px;
            text-transform: uppercase;
            letter-spacing: 0.3px;
          }
          
          .items-table th:last-child {
            border-right: 1px solid #000;
          }
          
          .items-table td {
            padding: 4px 3px;
            border: 1px solid #000;
            font-size: 10px;
            vertical-align: middle;
          }
          
          .items-table td:last-child {
            border-right: 1px solid #000;
          }
          
          .product-name {
            font-weight: bold;
          }
          
          .product-part {
            font-family: monospace;
            font-size: 9px;
          }
          
          .quantity {
            text-align: center;
          }
          
          .price {
            text-align: right;
          }
          
          .total-row {
            background: #e0e0e0 !important;
            font-weight: bold;
          }
          
          .total-row td {
            border-top: 1px solid #000;
            border-right: 1px solid #000;
            padding: 5px 3px;
            font-size: 10px;
          }
          
          .total-row td:last-child {
            border-right: 1px solid #000;
          }
          
          .grand-total {
            background: #000 !important;
            color: white;
          }
          
          .grand-total td {
            border-top: 3px solid #000;
            font-size: 11px;
            font-weight: bold;
          }
          
          .footer {
            margin-top: 15px;
            text-align: center;
            font-size: 10px;
            border-top: 1px solid #000;
            padding-top: 8px;
            color: #666;
            font-style: italic;
          }
          
          .print-button {
            position: fixed;
            top: 20px;
            right: 20px;
            background: #2563eb;
            color: white;
            border: none;
            padding: 12px 24px;
            border-radius: 8px;
            font-weight: 600;
            cursor: pointer;
            box-shadow: 0 4px 6px rgba(0,0,0,0.1);
            z-index: 1000;
          }
          
          .print-button:hover {
            background: #1d4ed8;
          }
        </style>
      </head>
      <body>
        <button class="print-button no-print" onclick="window.print()">🖨️ Print PO</button>
        
        <div class="header">
          <div class="company-name">${companyInfo.name}</div>
          <div class="company-address">
            ${companyInfo.address}<br/>
            ${companyInfo.phone ? `Phone: ${companyInfo.phone}` : ''}${companyInfo.phone && companyInfo.email ? ' | ' : ''}${companyInfo.email ? `Email: ${companyInfo.email}` : ''}<br/>
            ${companyInfo.pan ? `PAN: ${companyInfo.pan}` : ''}
          </div>
          <div class="po-title">PURCHASE ORDER</div>
          <div class="po-number">PO #${selectedPO.poNumber}</div>
        </div>
        
        <div class="info-grid">
          <div class="info-section">
            <h3>Order Information</h3>
            <div class="info-row">
              <span class="info-label">PO Number:</span>
              <span class="info-value">${selectedPO.poNumber}</span>
            </div>
            <div class="info-row">
              <span class="info-label">Order Date:</span>
              <span class="info-value">${formatDate(selectedPO.orderDate)}</span>
            </div>
            <div class="info-row">
              <span class="info-label">Expected Delivery:</span>
              <span class="info-value">${selectedPO.expectedDeliveryDate ? formatDate(selectedPO.expectedDeliveryDate) : 'Not specified'}</span>
            </div>
            <div class="info-row">
              <span class="info-label">Order Type:</span>
              <span class="info-value">${getPurchaseOrderTypeLabel(selectedPO.purchaseOrderType)}</span>
            </div>
            <div class="info-row">
              <span class="info-label">Department:</span>
              <span class="info-value">${selectedPO.department ? getDepartmentLabel(selectedPO.department) : 'Not specified'}</span>
            </div>
            <div class="info-row">
              <span class="info-label">Priority:</span>
              <span class="info-value">${selectedPO.priority ? selectedPO.priority.charAt(0).toUpperCase() + selectedPO.priority.slice(1) : 'Medium'}</span>
            </div>
          </div>
          
          <div class="info-section">
            <h3>Supplier Information</h3>
            <div class="info-row">
              <span class="info-label">Supplier Name:</span>
              <span class="info-value">${supplierName}</span>
            </div>
            <div class="info-row">
              <span class="info-label">Email:</span>
              <span class="info-value">${supplierEmail}</span>
            </div>
            ${selectedPO.supplier && typeof selectedPO.supplier !== 'string' && (selectedPO.supplier as Supplier)?.phone ? `
            <div class="info-row">
              <span class="info-label">Phone:</span>
              <span class="info-value">${(selectedPO.supplier as Supplier).phone}</span>
            </div>
            ` : ''}
            ${supplierAddress && supplierAddress.address ? `
            <div class="info-row">
              <span class="info-label">Address:</span>
              <span class="info-value" style="text-align: left;">
                ${supplierAddress.address}<br/>
                ${supplierAddress.district ? supplierAddress.district + ', ' : ''}${supplierAddress.state ? supplierAddress.state : ''}<br/>
                ${supplierAddress.pincode ? 'PIN: ' + supplierAddress.pincode : ''}
              </span>
            </div>
            ` : ''}
            ${supplierAddress && supplierAddress.gstNumber ? `
            <div class="info-row">
              <span class="info-label">GST Number:</span>
              <span class="info-value">${supplierAddress.gstNumber}</span>
            </div>
            ` : ''}
          </div>
        </div>
        
        <div class="items-section">
          <div class="items-title">ITEMS ORDERED</div>
          <table class="items-table">
            <thead>
              <tr>
                <th style="width: 8%;">S.No</th>
                <th style="width: 25%;">Product Name</th>
                <th style="width: 12%;">Part No</th>
                <th style="width: 8%;">HSN</th>
                <th style="width: 6%;">UOM</th>
                <th style="width: 8%;">Quantity</th>
                <th style="width: 8%;">Unit Price</th>
                <th style="width: 6%;">Tax %</th>
                <th style="width: 6%;">Tax Amt</th>
                <th style="width: 6%;">Disc %</th>
                <th style="width: 6%;">Disc Amt</th>
                <th style="width: 8%;">Total Price</th>
              </tr>
            </thead>
            <tbody>
              ${selectedPO.items.map((item, index) => {
          const receivedQty = item.receivedQuantity || 0;
          const remainingQty = item.quantity - receivedQty;
          const productName = getProductName(item.product);
          const partNo = getProductPartNo(item.product);
          const hsnNumber = (typeof item.product === 'object' && item.product?.hsnNumber) ? item.product.hsnNumber : '-';
          const uom = typeof item.product === 'object' ? (item.product as any)?.uom || 'nos' : 'nos';
          const taxAmount = (item.quantity * item.unitPrice * item.taxRate) / 100;
          const discountAmount = item.discountAmount || 0;

          return `
                  <tr>
                    <td class="quantity">${index + 1}</td>
                    <td>
                      <div class="product-name">${productName}</div>
                    </td>
                    <td>
                      <span class="product-part">${partNo}</span>
                    </td>
                    <td class="quantity">${hsnNumber}</td>
                    <td class="quantity">${uom}</td>
                    <td class="quantity">${item.quantity}</td>
                    <td class="price">${formatCurrency(item.unitPrice)}</td>
                    <td class="quantity">${item.taxRate}%</td>
                    <td class="price">${formatCurrency(taxAmount)}</td>
                    <td class="quantity">${item.discountRate || 0}%</td>
                    <td class="price">${formatCurrency(discountAmount)}</td>
                    <td class="price">${formatCurrency(item.totalPrice)}</td>
                  </tr>
                `;
        }).join('')}
            </tbody>
            <tfoot>
              <tr class="total-row">
                <td colspan="5" style="text-align: right; font-weight: bold;">TOTALS:</td>
                <td class="quantity">${totalOrdered}</td>
                <td class="price">${formatCurrency(selectedPO.items.reduce((sum, item) => sum + item.unitPrice, 0))}</td>
                <td></td>
                <td class="price">${formatCurrency(selectedPO.items.reduce((sum, item) => sum + (item.quantity * item.unitPrice * item.taxRate) / 100, 0))}</td>
                <td></td>
                <td class="price">${formatCurrency(selectedPO.items.reduce((sum, item) => sum + (item.discountAmount || 0), 0))}</td>
                <td class="price">${formatCurrency(selectedPO.totalAmount)}</td>
              </tr>
            </tfoot>
          </table>
        </div>
        
        ${selectedPO.notes ? `
        <div class="info-section">
          <h3>Notes</h3>
          <p style="margin: 0; padding: 5px; font-style: italic;">
            ${selectedPO.notes}
          </p>
        </div>
        ` : ''}
        
        <div class="footer">
          <p>Generated on ${new Date().toLocaleString('en-IN', {
          timeZone: 'Asia/Kolkata',
          year: 'numeric',
          month: 'long',
          day: 'numeric',
          hour: '2-digit',
          minute: '2-digit'
        })}</p>
        </div>
      </body>
      </html>
    `;

    printWindow.document.write(printContent);
    printWindow.document.close();

    // Auto-print after a short delay to ensure content is loaded
    setTimeout(() => {
      printWindow.print();
      printWindow.close();
    }, 500);
  };

  // Helper function to render payment history
  const renderPaymentHistory = () => {
    if (loadingPayments) {
      return (
        <div className="flex items-center justify-center py-4">
          <div className="animate-spin rounded-full h-6 w-6 border-b-2 border-blue-600"></div>
          <span className="ml-2 text-sm text-gray-600">Loading payment history...</span>
        </div>
      );
    }

    if (paymentHistory.length === 0) {
      return (
        <div className="text-center py-4 text-gray-500">
          <p className="text-sm">No payment records found</p>
        </div>
      );
    }

    return (
      <div className="space-y-3">
        {paymentHistory.map((payment, index) => (
          <div key={payment._id || index} className="bg-white border border-gray-200 rounded-lg p-4">
            <div className="flex items-center justify-between mb-3">
              <div className="flex items-center space-x-3">
                <div className={`w-3 h-3 rounded-full ${payment.paymentStatus === 'completed' ? 'bg-green-500' :
                    payment.paymentStatus === 'pending' ? 'bg-yellow-500' :
                      payment.paymentStatus === 'failed' ? 'bg-red-500' :
                        'bg-gray-500'
                  }`}></div>
                <div>
                  <h4 className="text-sm font-medium text-gray-900">
                    {getPaymentMethodLabel(payment.paymentMethod)} Payment
                  </h4>
                  <p className="text-xs text-gray-500">
                    {formatDate(payment.paymentDate)} • {payment.paymentStatus}
                  </p>
                </div>
              </div>
              <div className="flex items-center space-x-3">
                <div className="text-right">
                  <p className="text-sm font-semibold text-green-600">
                    {formatCurrency(payment.amount)}
                  </p>
                  {payment.receiptNumber && (
                    <p className="text-xs text-gray-500">Receipt: {payment.receiptNumber}</p>
                  )}
                </div>
                <button
                  onClick={() => handleGeneratePDF(payment._id)}
                  className="flex items-center space-x-1 px-3 py-1 bg-blue-600 text-white text-xs rounded-lg hover:bg-blue-700 transition-colors"
                  title="Generate PDF Receipt"
                >
                  <svg className="w-3 h-3" fill="none" stroke="currentColor" viewBox="0 0 24 24">
                    <path strokeLinecap="round" strokeLinejoin="round" strokeWidth={2} d="M12 10v6m0 0l-3-3m3 3l3-3m2 8H7a2 2 0 01-2-2V5a2 2 0 012-2h5.586a1 1 0 01.707.293l5.414 5.414a1 1 0 01.293.707V19a2 2 0 01-2 2z" />
                  </svg>
                  <span>PDF</span>
                </button>
              </div>
            </div>

            {/* Payment Method Details */}
            {payment.paymentMethodDetails && Object.keys(payment.paymentMethodDetails).length > 0 && (
              <div className="mt-3 pt-3 border-t border-gray-100">
                <div className="grid grid-cols-1 md:grid-cols-2 gap-2">
                  {renderPaymentMethodDetails(payment.paymentMethod, payment.paymentMethodDetails)}
                </div>
              </div>
            )}

            {/* Payment Notes */}
            {payment.notes && (
              <div className="mt-3 pt-3 border-t border-gray-100">
                <p className="text-xs text-gray-600">
                  <span className="font-medium">Notes:</span> {payment.notes}
                </p>
              </div>
            )}
          </div>
        ))}
      </div>
    );
  };

  // Helper function to render payment method details
  const renderPaymentMethodDetails = (paymentMethod: string, details: any) => {
    switch (paymentMethod) {
      case 'cash':
        return (
          <>
            {details.cash?.receivedBy && (
              <div>
                <span className="text-sm font-medium text-gray-600">Received By:</span>
                <span className="ml-2 text-sm text-gray-900">{details.cash.receivedBy}</span>
              </div>
            )}
            {details.cash?.receiptNumber && (
              <div>
                <span className="text-sm font-medium text-gray-600">Receipt Number:</span>
                <span className="ml-2 text-sm text-gray-900">{details.cash.receiptNumber}</span>
              </div>
            )}
          </>
        );

      case 'cheque':
        return (
          <>
            {details.cheque?.chequeNumber && (
              <div>
                <span className="text-sm font-medium text-gray-600">Cheque Number:</span>
                <span className="ml-2 text-sm text-gray-900 font-mono">{details.cheque.chequeNumber}</span>
              </div>
            )}
            {details.cheque?.bankName && (
              <div>
                <span className="text-sm font-medium text-gray-600">Bank Name:</span>
                <span className="ml-2 text-sm text-gray-900">{details.cheque.bankName}</span>
              </div>
            )}
            {details.cheque?.branchName && (
              <div>
                <span className="text-sm font-medium text-gray-600">Branch Name:</span>
                <span className="ml-2 text-sm text-gray-900">{details.cheque.branchName}</span>
              </div>
            )}
            {details.cheque?.issueDate && (
              <div>
                <span className="text-sm font-medium text-gray-600">Issue Date:</span>
                <span className="ml-2 text-sm text-gray-900">{formatDate(details.cheque.issueDate)}</span>
              </div>
            )}
            {details.cheque?.accountHolderName && (
              <div>
                <span className="text-sm font-medium text-gray-600">Account Holder:</span>
                <span className="ml-2 text-sm text-gray-900">{details.cheque.accountHolderName}</span>
              </div>
            )}
            {details.cheque?.accountNumber && (
              <div>
                <span className="text-sm font-medium text-gray-600">Account Number:</span>
                <span className="ml-2 text-sm text-gray-900 font-mono">{details.cheque.accountNumber}</span>
              </div>
            )}
            {details.cheque?.ifscCode && (
              <div>
                <span className="text-sm font-medium text-gray-600">IFSC Code:</span>
                <span className="ml-2 text-sm text-gray-900 font-mono">{details.cheque.ifscCode}</span>
              </div>
            )}
          </>
        );

      case 'bank_transfer':
        return (
          <>
            {details.bankTransfer?.bankName && (
              <div>
                <span className="text-sm font-medium text-gray-600">Bank Name:</span>
                <span className="ml-2 text-sm text-gray-900">{details.bankTransfer.bankName}</span>
              </div>
            )}
            {details.bankTransfer?.branchName && (
              <div>
                <span className="text-sm font-medium text-gray-600">Branch Name:</span>
                <span className="ml-2 text-sm text-gray-900">{details.bankTransfer.branchName}</span>
              </div>
            )}
            {details.bankTransfer?.accountNumber && (
              <div>
                <span className="text-sm font-medium text-gray-600">Account Number:</span>
                <span className="ml-2 text-sm text-gray-900 font-mono">{details.bankTransfer.accountNumber}</span>
              </div>
            )}
            {details.bankTransfer?.ifscCode && (
              <div>
                <span className="text-sm font-medium text-gray-600">IFSC Code:</span>
                <span className="ml-2 text-sm text-gray-900 font-mono">{details.bankTransfer.ifscCode}</span>
              </div>
            )}
            {details.bankTransfer?.transactionId && (
              <div>
                <span className="text-sm font-medium text-gray-600">Transaction ID:</span>
                <span className="ml-2 text-sm text-gray-900 font-mono">{details.bankTransfer.transactionId}</span>
              </div>
            )}
            {details.bankTransfer?.transferDate && (
              <div>
                <span className="text-sm font-medium text-gray-600">Transfer Date:</span>
                <span className="ml-2 text-sm text-gray-900">{formatDate(details.bankTransfer.transferDate)}</span>
              </div>
            )}
            {details.bankTransfer?.referenceNumber && (
              <div>
                <span className="text-sm font-medium text-gray-600">Reference Number:</span>
                <span className="ml-2 text-sm text-gray-900 font-mono">{details.bankTransfer.referenceNumber}</span>
              </div>
            )}
          </>
        );

      case 'upi':
        return (
          <>
            {details.upi?.upiId && (
              <div>
                <span className="text-sm font-medium text-gray-600">UPI ID:</span>
                <span className="ml-2 text-sm text-gray-900 font-mono">{details.upi.upiId}</span>
              </div>
            )}
            {details.upi?.transactionId && (
              <div>
                <span className="text-sm font-medium text-gray-600">Transaction ID:</span>
                <span className="ml-2 text-sm text-gray-900 font-mono">{details.upi.transactionId}</span>
              </div>
            )}
            {details.upi?.payerName && (
              <div>
                <span className="text-sm font-medium text-gray-600">Payer Name:</span>
                <span className="ml-2 text-sm text-gray-900">{details.upi.payerName}</span>
              </div>
            )}
            {details.upi?.payerPhone && (
              <div>
                <span className="text-sm font-medium text-gray-600">Payer Phone:</span>
                <span className="ml-2 text-sm text-gray-900">{details.upi.payerPhone}</span>
              </div>
            )}
          </>
        );

      case 'card':
        return (
          <>
            {details.card?.cardType && (
              <div>
                <span className="text-sm font-medium text-gray-600">Card Type:</span>
                <span className="ml-2 text-sm text-gray-900 capitalize">{details.card.cardType}</span>
              </div>
            )}
            {details.card?.cardNetwork && (
              <div>
                <span className="text-sm font-medium text-gray-600">Card Network:</span>
                <span className="ml-2 text-sm text-gray-900 capitalize">{details.card.cardNetwork}</span>
              </div>
            )}
            {details.card?.lastFourDigits && (
              <div>
                <span className="text-sm font-medium text-gray-600">Last 4 Digits:</span>
                <span className="ml-2 text-sm text-gray-900 font-mono">****{details.card.lastFourDigits}</span>
              </div>
            )}
            {details.card?.transactionId && (
              <div>
                <span className="text-sm font-medium text-gray-600">Transaction ID:</span>
                <span className="ml-2 text-sm text-gray-900 font-mono">{details.card.transactionId}</span>
              </div>
            )}
            {details.card?.cardHolderName && (
              <div>
                <span className="text-sm font-medium text-gray-600">Card Holder:</span>
                <span className="ml-2 text-sm text-gray-900">{details.card.cardHolderName}</span>
              </div>
            )}
            {details.card?.authorizationCode && (
              <div>
                <span className="text-sm font-medium text-gray-600">Authorization Code:</span>
                <span className="ml-2 text-sm text-gray-900 font-mono">{details.card.authorizationCode}</span>
              </div>
            )}
          </>
        );

      case 'other':
        return (
          <>
            {details.other?.methodName && (
              <div>
                <span className="text-sm font-medium text-gray-600">Method Name:</span>
                <span className="ml-2 text-sm text-gray-900">{details.other.methodName}</span>
              </div>
            )}
            {details.other?.referenceNumber && (
              <div>
                <span className="text-sm font-medium text-gray-600">Reference Number:</span>
                <span className="ml-2 text-sm text-gray-900 font-mono">{details.other.referenceNumber}</span>
              </div>
            )}
          </>
        );

      default:
        return null;
    }
  };

  const getDepartmentLabel = (value: string) => {
    const options = [
      { value: 'retail', label: 'Retail' },
      { value: 'corporate', label: 'Corporate' },
      { value: 'industrial_marine', label: 'Industrial & Marine' },
      { value: 'others', label: 'Others' }
    ];
    return options.find(opt => opt.value === value)?.label || value;
  };

  const getPurchaseOrderTypeLabel = (value: string) => {
    const options = [
      { value: 'commercial', label: 'Commercial' },
      { value: 'breakdown_order', label: 'Breakdown Order' }
    ];
    return options.find(opt => opt.value === value)?.label || value;
  };

  // Helper function to update payment method details safely
  const updatePaymentMethodDetails = (method: string, field: string, value: string) => {
    setPaymentUpdate(prev => {
      const currentDetails = prev.paymentMethodDetails[method as keyof PaymentMethodDetails] || {};
      return {
        ...prev,
        paymentMethodDetails: {
          ...prev.paymentMethodDetails,
          [method]: {
            ...currentDetails,
            [field]: value
          }
        }
      };
    });
  };

  // Click outside handler for dropdowns
  useEffect(() => {
    const handleClickOutside = (event: MouseEvent) => {
      const target = event.target as HTMLElement;
      if (!target.closest('.dropdown-container')) {

        // setShowAddressDropdown(false);
        setShowCreateSupplierDropdown(false);
        setShowEditSupplierDropdown(false);
        setShowPaymentMethodDropdown(false);
        setSupplierSearchTerm('');

        // Close all product dropdowns

      }
    };

    document.addEventListener('mousedown', handleClickOutside);
    return () => {
      document.removeEventListener('mousedown', handleClickOutside);
    };
  }, []);

  // Helper to get GST for a product or productId
  const getProductGST = (product: Product | string): number => {
    if (typeof product === 'string') {
      const foundProduct = products.find(p => p._id === product);
      return foundProduct?.gst || 0;
    }
    return product?.gst || 0;
  };

  // Helper to calculate GST amount and total for an item
  const calculateItemTotal = (item: { quantity: number; unitPrice: number; gst?: number }) => {
    const subtotal = item.quantity * item.unitPrice;
    const gstRate = item.gst || 0;
    const gstAmount = subtotal * (gstRate / 100);
    return {
      subtotal,
      gstAmount,
      total: subtotal + gstAmount
    };
  };

  // Helper function to validate individual fields
  const validateField = (fieldName: string, value: any): string => {
    switch (fieldName) {
      case 'gstInvoiceNumber':
        if (!value || value.trim() === '') {
          return 'GST Invoice Number is required';
        }
        if (value.trim().length < 3) {
          return 'GST Invoice Number must be at least 3 characters long';
        }
        // Check for basic format validation (alphanumeric with common separators)
        const gstPattern = /^[A-Za-z0-9\/\-_\.\s]+$/;
        if (!gstPattern.test(value.trim())) {
          return 'GST Invoice Number contains invalid characters. Use only letters, numbers, spaces, and common separators (/, -, _, .)';
        }
        return '';
      case 'location':
        if (!value || value.trim() === '') {
          return 'Delivery Location is required';
        }
        return '';
      case 'receiptDate':
        if (!value || value.trim() === '') {
          return 'Receipt Date is required';
        }
        return '';
      case 'shipDate':
        if (!value || value.trim() === '') {
          return 'Ship Date is required';
        }
        return '';
      case 'noOfPackages':
        if (!value || value <= 0) {
          return 'Number of Packages must be greater than 0';
        }
        return '';
      case 'invoiceDate':
        if (!value || value.trim() === '') {
          return 'Invoice Date is required';
        }
        return '';
      default:
        return '';
    }
  };

  // Helper function to check if any items are selected for receiving
  const hasSelectedItems = (): boolean => {
    return receiveData.receivedItems.some(item => (item.quantityReceived || 0) > 0);
  };



  const hasActiveFilters = statusFilter !== ('all' as PurchaseOrderStatus | 'all') || searchTerm !== '' || dateFrom !== '' || dateTo !== '';

  return (
    <div className="p-4 space-y-3">
      {/* Header */}
      <PageHeader
        title="Purchase Order Management"
        subtitle="Manage procurement and purchase orders efficiently"
      >
        <div className="flex space-x-3">
          <button
            onClick={fetchAllData}
            className="bg-gradient-to-r from-gray-600 to-gray-700 text-white px-3 py-1.5 rounded-lg flex items-center space-x-1.5 hover:from-gray-700 hover:to-gray-800 transition-all duration-300 transform hover:scale-105 shadow-md hover:shadow-lg"
          >
            <RefreshCw className={`w-4 h-4 ${loading ? 'animate-spin' : ''}`} />
            <span className="text-sm">Refresh</span>
          </button>
          <button
            onClick={handleExportToExcel}
            className="bg-gradient-to-r from-purple-600 to-purple-700 text-white px-3 py-1.5 rounded-lg flex items-center space-x-1.5 hover:from-purple-700 hover:to-purple-800 transition-all duration-300 transform hover:scale-105 shadow-md hover:shadow-lg"
          >
            <Download className="w-4 h-4" />
            <span className="text-sm">Export Excel</span>
          </button>

          <button
            onClick={handleImportClick}
            disabled={importing}
            className="bg-gradient-to-r from-green-600 to-green-700 text-white px-3 py-1.5 rounded-lg flex items-center space-x-1.5 hover:from-green-700 hover:to-green-800 transition-all duration-300 transform hover:scale-105 shadow-md hover:shadow-lg disabled:opacity-50 disabled:cursor-not-allowed"
          >
            <FileText className={`w-4 h-4 ${importing ? 'animate-pulse' : ''}`} />
            <span className="text-sm">{importing ? 'Importing...' : 'Import Excel'}</span>
          </button>
          <button
            onClick={handleCreatePO}
            className="bg-gradient-to-r from-blue-600 to-blue-700 text-white px-3 py-1.5 rounded-lg flex items-center space-x-1.5 hover:from-blue-700 hover:to-blue-800 transition-all duration-300 transform hover:scale-105 shadow-md hover:shadow-lg"
          >
            <Plus className="w-4 h-4" />
            <span className="text-sm">New Purchase Order</span>
          </button>
        </div>
      </PageHeader>

      {/* Hidden file input for import */}
      <input
        ref={fileInputRef}
        type="file"
        accept=".xlsx,.xls,.csv"
        onChange={handleFileUpload}
        style={{ display: 'none' }}
      />

      {/* Import message */}
      {importMessage && (
        <div className={`p-4 rounded-lg border ${importMessage.type === 'success'
          ? 'bg-green-50 border-green-200 text-green-800'
          : 'bg-red-50 border-red-200 text-red-800'
          }`}>
          <div className="flex items-center justify-between">
            <p className="text-sm font-medium">{importMessage.text}</p>
            <button
              onClick={() => setImportMessage(null)}
              className="text-gray-400 hover:text-gray-600"
            >
              <X className="w-4 h-4" />
            </button>
          </div>
        </div>
      )}

      {/* Stats Cards */}
      <div className="grid grid-cols-1 md:grid-cols-2 lg:grid-cols-3 xl:grid-cols-4 gap-4">
        {stats.map((stat, index) => (
          <div key={index} onClick={stat.action} className={`bg-white p-4 hover:bg-gray-50 rounded-xl shadow-sm border border-gray-100 ${stat.title === 'Total Value' ? 'cursor-not-allowed' : 'cursor-pointer transform transition-transform duration-200 hover:scale-105 active:scale-95'}`}>
            <div className="flex items-center justify-between">
              <div>
                <p className="text-xs text-gray-600">{stat.title}</p>
                <p className="text-xl font-bold text-gray-900">{stat.value}</p>
              </div>
              <div className={`p-2 rounded-lg bg-${stat.color}-100 text-${stat.color}-600`}>
                {stat.icon}
              </div>
            </div>
          </div>
        ))}
      </div>

      {/* Filters and Search */}
      <div className="bg-white p-4 rounded-xl shadow-sm border border-gray-100">
        <div className="grid grid-cols-1 md:grid-cols-5 gap-4">
          <div className="relative md:col-span-2">
            <Search className="absolute left-2.5 top-1/2 transform -translate-y-1/2 text-gray-400 w-4 h-4" />
            <input
              type="text"
              placeholder="Search purchase orders..."
              value={searchTerm}
              onChange={(e) => setSearchTerm(e.target.value)}
              className="pl-8 pr-3 py-1.5 w-full border border-gray-300 rounded-lg focus:ring-2 focus:ring-blue-500 focus:border-transparent"
            />
          </div>

          {/* Status Custom Dropdown */}
          <div className="relative dropdown-container">
            <button
              onClick={() => {
                setShowStatusDropdown(!showStatusDropdown);
              }}
              className="flex items-center justify-between w-full px-2 py-2 text-left bg-white border border-gray-300 rounded-md hover:border-gray-400 focus:ring-2 focus:ring-blue-500 focus:border-blue-500 transition-colors text-sm"
            >
              <span className="text-gray-700 truncate mr-1">{getStatusLabel(statusFilter)}</span>
              <ChevronDown className={`w-3 h-3 text-gray-400 transition-transform flex-shrink-0 ${showStatusDropdown ? 'rotate-180' : ''}`} />
            </button>
            {showStatusDropdown && (
              <div className="absolute top-full left-0 right-0 mt-1 bg-white border border-gray-200 rounded-md shadow-lg z-50 py-0.5">
                {statusOptions.map((option) => (
                  <button
                    key={option.value}
                    onClick={() => {
                      setStatusFilter(option.value as PurchaseOrderStatus | 'all');
                      setShowStatusDropdown(false);
                    }}
                    className={`w-full px-3 py-1.5 text-left hover:bg-gray-50 transition-colors text-sm ${statusFilter === option.value ? 'bg-blue-50 text-blue-600' : 'text-gray-700'
                      }`}
                  >
                    {option.label}
                  </button>
                ))}
              </div>
            )}
          </div>

          {/* Date Filters */}
          <div className="relative">
            <input
              type="date"
              placeholder="From Expected Delivery Date"
              value={dateFrom}
              onChange={(e) => setDateFrom(e.target.value)}
              className="w-full px-2 py-1.5 border border-gray-300 rounded-lg focus:ring-2 focus:ring-blue-500 focus:border-transparent text-sm"
            />
          </div>

          <div className="relative">
            <input
              type="date"
              placeholder="To Expected Delivery Date"
              value={dateTo}
              onChange={(e) => setDateTo(e.target.value)}
              className="w-full px-2 py-1.5 border border-gray-300 rounded-lg focus:ring-2 focus:ring-blue-500 focus:border-transparent text-sm"
            />
          </div>

          {/* Supplier Custom Dropdown */}
          {/* <div className="relative dropdown-container">
            <button
              onClick={() => {
                setShowSupplierDropdown(!showSupplierDropdown);
                setShowStatusDropdown(false);
              }}
              className="flex items-center justify-between w-full px-2 py-1 text-left bg-white border border-gray-300 rounded-md hover:border-gray-400 focus:ring-2 focus:ring-blue-500 focus:border-blue-500 transition-colors text-sm"
            >
              <span className="text-gray-700 truncate mr-1">{getSupplierLabel(supplierFilter)}</span>
              <ChevronDown className={`w-3 h-3 text-gray-400 transition-transform flex-shrink-0 ${showSupplierDropdown ? 'rotate-180' : ''}`} />
            </button>
            {showSupplierDropdown && (
              <div className="absolute top-full left-0 right-0 mt-1 bg-white border border-gray-200 rounded-md shadow-lg z-50 py-0.5">
                <button
                  onClick={() => {
                    setSupplierFilter('all');
                    setShowSupplierDropdown(false);
                  }}
                  className={`w-full px-3 py-1.5 text-left hover:bg-gray-50 transition-colors text-sm ${supplierFilter === 'all' ? 'bg-blue-50 text-blue-600' : 'text-gray-700'
                    }`}
                >
                  All Suppliers
                </button>
              </div>
            )}
          </div> */}
        </div>

        {/* Active Filters Chips */}
        {hasActiveFilters && (
          <div className="mt-0 flex items-center justify-between">
            <span className="text-xs text-gray-600 pt-3">
              Showing {filteredPOs.length} of {totalDatas} purchase orders
            </span>
            <div className="px-4 pt-2 flex flex-wrap gap-2 items-center border-t border-gray-100">
              <span className="text-xs text-gray-500">Active filters:</span>
              {statusFilter !== ('all' as PurchaseOrderStatus | 'all') && (
                <span className="bg-blue-100 text-blue-700 px-2 py-1 rounded-full text-xs flex items-center">
                  {getStatusLabel(statusFilter)}
                  <button
                    onClick={() => setStatusFilter('all')}
                    className="ml-1 text-blue-500 hover:text-blue-700"
                    title="Clear status filter"
                  >×</button>
                </span>
              )}
              {/* Add more chips here for other filters if you add them in the future */}
              {searchTerm && (
                <span className="bg-gray-200 text-gray-700 px-2 py-1 rounded-full text-xs flex items-center">
                  {searchTerm}
                  <button onClick={() => setSearchTerm('')} className="ml-1 text-gray-500 hover:text-gray-700">×</button>
                </span>
              )}
              {dateFrom && (
                <span className="bg-green-100 text-green-700 px-2 py-1 rounded-full text-xs flex items-center">
                  Expected Delivery From: {new Date(dateFrom).toLocaleDateString()}
                  <button onClick={() => setDateFrom('')} className="ml-1 text-green-500 hover:text-green-700">×</button>
                </span>
              )}
              {dateTo && (
                <span className="bg-green-100 text-green-700 px-2 py-1 rounded-full text-xs flex items-center">
                  Expected Delivery To: {new Date(dateTo).toLocaleDateString()}
                  <button onClick={() => setDateTo('')} className="ml-1 text-green-500 hover:text-green-700">×</button>
                </span>
              )}
            </div>
            <div className="px-4 pt-2">
              <button
                onClick={() => {
                  setStatusFilter('all');
                  setSearchTerm('');
                  setDateFrom('');
                  setDateTo('');
                }}
                className="text-xs text-gray-500 hover:text-gray-700 underline"
              >
                Clear all filters
              </button>
            </div>
          </div>
        )}
      </div>

      {/* Purchase Orders Table */}
      <div className="bg-white rounded-xl shadow-sm border border-gray-100 overflow-hidden">
        <div className="overflow-x-auto">
          <table className="w-full">
            <thead className="bg-gray-50">
              <tr>
                <th className="px-4 py-2 text-left text-xs font-medium text-gray-500 uppercase tracking-wider">
                  S.No
                </th>
                <th className="px-4 py-2 text-left text-xs font-medium text-gray-500 uppercase tracking-wider">
                  Supplier
                </th>
                <th className="px-4 py-2 text-left text-xs font-medium text-gray-500 uppercase tracking-wider w-48">
                  Purchase Order No.
                </th>
                <th className="px-4 py-2 text-left text-xs font-medium text-gray-500 uppercase tracking-wider">
                  Order Date
                </th>
                <th className="px-4 py-2 text-left text-xs font-medium text-gray-500 uppercase tracking-wider">
                  Department
                </th>
                <th className="px-4 py-2 text-left text-xs font-medium text-gray-500 uppercase tracking-wider">
                  PO Type
                </th>
                <th className="px-4 py-2 text-left text-xs font-medium text-gray-500 uppercase tracking-wider">
                  Total Amount
                </th>
                <th className="px-4 py-2 text-left text-xs font-medium text-gray-500 uppercase tracking-wider w-48">
                  Status
                </th>
                <th className="px-4 py-2 text-left text-xs font-medium text-gray-500 uppercase tracking-wider">
                  Payment
                </th>
                <th className="px-4 py-2 text-left text-xs font-medium text-gray-500 uppercase tracking-wider">
                  Payment Status
                </th>
                <th className="px-4 py-2 text-left text-xs font-medium text-gray-500 uppercase tracking-wider">
                  Supplier Email
                </th>
                <th className="px-4 py-2 text-left text-xs font-medium text-gray-500 uppercase tracking-wider">
                  Created By
                </th>
                <th className="px-4 py-2 text-left text-xs font-medium text-gray-500 uppercase tracking-wider">
                  Items
                </th>
                <th className="px-4 py-2 text-left text-xs font-medium text-gray-500 uppercase tracking-wider">
                  Expected Delivery
                </th>
                <th className="px-4 py-2 text-left text-xs font-medium text-gray-500 uppercase tracking-wider">
                  Actual Delivery
                </th>
                <th className="px-4 py-2 text-left text-xs font-medium text-gray-500 uppercase tracking-wider">
                  Delivery Status
                </th>
                <th className="px-4 py-2 text-left text-xs font-medium text-gray-500 uppercase tracking-wider">
                  Actions
                </th>
              </tr>
            </thead>
            <tbody className="bg-white divide-y divide-gray-200">
              {loading ? (
                <tr>
                  <td colSpan={18} className="px-6 py-8 text-center text-gray-500">Loading purchase orders...</td>
                </tr>
              ) : filteredPOs.length === 0 ? (
                <tr>
                  <td colSpan={18} className="px-6 py-8 text-center text-gray-500">No purchase orders found</td>
                </tr>
              ) : (
                filteredPOs.map((po, index) => (
                  <tr key={po._id} className="hover:bg-gray-50">
                    {/* S.No */}
                    <td className="px-4 py-3 whitespace-nowrap text-center">
                      <div className="text-sm font-medium text-gray-900">
                        {((currentPage - 1) * limit) + index + 1}
                      </div>
                    </td>

                    {/* Supplier */}
                    <td className="px-4 py-3 whitespace-nowrap">
                      <div className="text-sm font-medium text-gray-900">
                        {typeof po.supplier === 'string' ? po.supplier : (po.supplier as Supplier)?.name || 'Unknown Supplier'}
                      </div>
                    </td>

                    {/* Purchase Order No. */}
                    <td className="px-4 py-3 whitespace-nowrap w-48">
                      <div className="text-sm font-medium text-blue-600">
                        {po.poNumber}
                      </div>
                    </td>

                    {/* Order Date */}
                    <td className="px-4 py-3 whitespace-nowrap">
                      <div className="text-sm text-gray-900">
                        {formatDate(po.orderDate)}
                      </div>
                    </td>

                    {/* Department */}
                    <td className="px-4 py-3 whitespace-nowrap">
                      <div className="text-sm text-gray-900">
                        {po.department ? getDepartmentLabel(po.department) : 'Not specified'}
                      </div>
                    </td>

                    {/* PO Type */}
                    <td className="px-4 py-3 whitespace-nowrap">
                      <span className={`inline-flex px-2 py-1 text-xs font-semibold rounded-full ${po.purchaseOrderType === 'commercial' ? 'bg-blue-100 text-blue-800' : 'bg-orange-100 text-orange-800'
                        }`}>
                        {getPurchaseOrderTypeLabel(po.purchaseOrderType)}
                      </span>
                    </td>

                    {/* Total Amount */}
                    <td className="px-4 py-3 whitespace-nowrap">
                      <div className="text-sm font-medium text-gray-900">
                        ₹{po.totalAmount.toFixed(2)}
                      </div>
                    </td>

                    {/* Status */}
                    <td className="px-4 py-3 whitespace-nowrap w-48">
                      <span className={`inline-flex px-2 py-1 text-xs font-semibold rounded-full ${getStatusColor(po.status)}`}>
                        {getStatusLabel(po.status)}
                      </span>
                    </td>

                    {/* Payment */}
                    <td className="px-4 py-3 whitespace-nowrap">
                      <div className="text-sm font-medium text-gray-900">
                        ₹{(po.paidAmount || 0).toFixed(2)} / ₹{po.totalAmount.toFixed(2)}
                      </div>
                    </td>

                    {/* Payment Status */}
                    <td className="px-4 py-3 whitespace-nowrap">
                      <span className={`inline-flex px-2 py-1 text-xs font-semibold rounded-full ${po.paymentStatus === 'paid' ? 'bg-green-100 text-green-800' :
                          po.paymentStatus === 'partial' ? 'bg-yellow-100 text-yellow-800' :
                            'bg-gray-100 text-gray-800'
                        }`}>
                        {(po.paymentStatus
                          ? po.paymentStatus.charAt(0).toUpperCase() + po.paymentStatus.slice(1)
                          : 'Pending')}
                      </span>
                    </td>

                    {/* Supplier Email */}
                    <td className="px-4 py-3 whitespace-nowrap">
                      <div className="text-xs text-gray-600">
                        {typeof po.supplierEmail === 'string' ? po.supplierEmail : (po.supplierEmail as any)?.email || 'No Email'}
                      </div>
                    </td>

                    {/* Created By */}
                    <td className="px-4 py-3 whitespace-nowrap">
                      <div className="text-sm text-gray-900">
                        {getCreatedByName(po.createdBy)}
                      </div>
                    </td>

                    {/* Items */}
                    <td className="px-4 py-3 whitespace-nowrap">
                      <div className="text-sm text-gray-900">
                        {po.items.length} item(s)
                      </div>
                    </td>

                    {/* Expected Delivery */}
                    <td className="px-4 py-3 whitespace-nowrap">
                      <div className="text-sm text-gray-900">
                        {po.expectedDeliveryDate ? formatDate(po.expectedDeliveryDate) : 'Not set'}
                      </div>
                    </td>

                    {/* Actual Delivery */}
                    <td className="px-4 py-3 whitespace-nowrap">
                      <div className="text-sm text-gray-900">
                        {po.actualDeliveryDate ? formatDate(po.actualDeliveryDate) : 'Not delivered'}
                      </div>
                    </td>

                    {/* Delivery Status */}
                    <td className="px-4 py-3 whitespace-nowrap">
                      {po.deliveryStatus ? (
                        <span className={`inline-flex px-2 py-1 text-xs font-semibold rounded-full ${getDeliveryStatusColor(po.deliveryStatus)}`}>
                          {po.deliveryStatus.replace('_', ' ')}
                        </span>
                      ) : (
                        <span className="inline-flex px-2 py-1 text-xs font-semibold rounded-full bg-gray-100 text-gray-800">
                          Not set
                        </span>
                      )}
                    </td>

                    <td className="px-4 py-3 whitespace-nowrap text-sm font-medium">
                      <div className="flex items-center space-x-2">
                        <button
                          onClick={() => openDetailsModal(po)}
                          className="text-blue-600 hover:text-blue-900 p-1 rounded hover:bg-blue-50 transition-colors"
                          title="View Details"
                        >
                          <Eye className="w-4 h-4" />
                        </button>
                        <button
                          onClick={() => {
                            setSelectedPO(po);
                            handlePrintPO();
                          }}
                          className="text-gray-600 hover:text-gray-900 p-1 rounded hover:bg-gray-50 transition-colors"
                          title="Print PO"
                        >
                          <svg className="w-4 h-4" fill="none" stroke="currentColor" viewBox="0 0 24 24">
                            <path strokeLinecap="round" strokeLinejoin="round" strokeWidth={2} d="M17 17h2a2 2 0 002-2v-4a2 2 0 00-2-2H5a2 2 0 00-2 2v4a2 2 0 002 2h2m2 4h6a2 2 0 002-2v-4a2 2 0 00-2-2H9a2 2 0 00-2 2v4a2 2 0 002 2zm8-12V5a2 2 0 00-2-2H9a2 2 0 00-2 2v4h10z" />
                          </svg>
                        </button>
                        {po.status === 'order_under_process' && (
                          <button
                            onClick={() => handleEditPO(po)}
                            className="text-indigo-600 hover:text-indigo-900 p-1 rounded hover:bg-indigo-50 transition-colors"
                            title="Edit PO"
                          >
                            <Edit className="w-4 h-4" />
                          </button>
                        )}
                        {po.status === 'order_under_process' && (
                          <button
                            onClick={() => handleStatusUpdate(po._id, 'approved_order_sent_sap')}
                            className="text-green-600 hover:text-green-900 p-1 rounded hover:bg-green-50 transition-colors"
                            title="Approve PO"
                          >
                            <Send className="w-4 h-4" />
                          </button>
                        )}
                        {(po.status === 'approved_order_sent_sap' || po.status === 'partially_invoiced') && (
                          <button
                            onClick={() => openReceiveModal(po)}
                            className="text-purple-600 hover:text-purple-900 p-1 rounded hover:bg-purple-50 transition-colors"
                            title={po.status === 'partially_invoiced' ? 'Invoice More Items' : 'Invoice Items'}
                          >
                            <Package className="w-4 h-4" />
                          </button>
                        )}
                        {/* {po.status === 'order_under_process' && (
                          <button
                            onClick={() => handleStatusUpdate(po._id, 'approved_order_sent_sap')}
                            className="text-purple-600 hover:text-purple-900 p-1 rounded hover:bg-purple-50 transition-colors"
                          >
                            <Check className="w-4 h-4" />
                            <span>Mark as Approved</span>
                          </button>
                        {/* Payment Update Button */}
                        {(po.status !== 'order_under_process') && (po.status !== 'rejected') && (
                          <button
                            onClick={() => openPaymentModal(po)}
                            className="text-purple-600 hover:text-purple-900 p-1 rounded hover:bg-indigo-50 transition-colors"
                            title="Update Payment"
                          >
                            <IndianRupee className="w-4 h-4" />
                          </button>)}
                        {(po.status === 'order_under_process') && (
                          <button
                            onClick={() => handleStatusUpdate(po._id, 'rejected')}
                            className="text-red-600 hover:text-red-900 p-1 rounded hover:bg-red-50 transition-colors"
                          >
                            <X className="w-4 h-4" />
                            {/* <span>Reject PO</span> */}
                          </button>
                        )}
                        {/* Sync Payment Status Button */}
                        {/* <button
                          onClick={async () => {
                            try {
                              await apiClient.purchaseOrders.syncPaymentStatus(po._id);
                              await fetchPurchaseOrders();
                              toast.success('Payment status synced from invoices');
                            } catch (error) {
                              console.error('Error syncing payment status:', error);
                              toast.error('Failed to sync payment status');
                            }
                          }}
                          className="text-indigo-600 hover:text-indigo-900 p-1 rounded hover:bg-indigo-50 transition-colors"
                          title="Sync Payment Status from Invoices"
                        >
                          <RefreshCw className="w-4 h-4" />
                        </button> */}
                      </div>
                    </td>
                  </tr>
                ))
              )}
            </tbody>
          </table>
        </div>
      </div>

      <Pagination
        currentPage={currentPage}
        totalPages={totalPages}
        onPageChange={handlePageChange}
        totalItems={totalDatas}
        itemsPerPage={limit}
      />






      {/* PO Details Modal */}
      {showDetailsModal && selectedPO && (
        <div className="fixed inset-0 bg-black bg-opacity-50 flex items-center justify-center z-[50]">
          <div className="bg-white rounded-xl shadow-xl w-full max-w-6xl m-4 max-h-[90vh] overflow-y-auto">
            <div className="flex items-center justify-between p-4 border-b border-gray-200">
              <div>
                <h2 className="text-xl font-semibold text-gray-900">Purchase Order Details</h2>
                <p className="text-gray-600">{selectedPO.poNumber}</p>
              </div>
              <button
                onClick={() => setShowDetailsModal(false)}
                className="text-gray-400 hover:text-gray-600"
              >
                <X className="w-6 h-6" />
              </button>
            </div>

            <div className="p-4 space-y-3">
              {/* Header Information */}
              <div className="grid grid-cols-1 md:grid-cols-2 lg:grid-cols-4 gap-4">
                <div className="bg-gray-50 p-4 rounded-lg">
                  <h3 className="text-sm font-medium text-gray-500 mb-2">Basic Information</h3>
                  <div className="space-y-2">
                    <p><span className="text-xs text-gray-600">PO Number:</span> <span className="font-medium">{selectedPO.poNumber}</span></p>
                    <p><span className="text-xs text-gray-600">Purchase Order Type:</span> <span className="font-medium">{getPurchaseOrderTypeLabel(selectedPO.purchaseOrderType)}</span></p>
                    <p><span className="text-xs text-gray-600">Department:</span> <span className="font-medium">{selectedPO.department ? getDepartmentLabel(selectedPO.department) : 'Not specified'}</span></p>
                    <p><span className="text-xs text-gray-600">Supplier:</span> <span className="font-medium">{typeof selectedPO.supplier === 'string' ? selectedPO.supplier : (selectedPO.supplier as Supplier)?.name || 'Unknown Supplier'}</span></p>
                    <p><span className="text-xs text-gray-600">Total Amount:</span> <span className="font-medium">{formatCurrency(selectedPO.totalAmount)}</span></p>
                    <p><span className="text-xs text-gray-600">Status:</span>
                      <span className={`ml-2 inline-flex px-2 py-1 text-xs font-semibold rounded-full ${getStatusColor(selectedPO.status)}`}>
                        {getStatusLabel(selectedPO.status)}
                      </span>
                    </p>
                  </div>
                </div>

                <div className="bg-gray-50 p-4 rounded-lg">
                  <h3 className="text-sm font-medium text-gray-500 mb-2">Dates</h3>
                  <div className="space-y-2">
                    <p><span className="text-xs text-gray-600">Order Date:</span> <span className="font-medium">{formatDate(selectedPO.orderDate)}</span></p>
                    {selectedPO.expectedDeliveryDate && (
                      <p><span className="text-xs text-gray-600">Expected Delivery:</span> <span className="font-medium">{formatDate(selectedPO.expectedDeliveryDate)}</span></p>
                    )}
                    {selectedPO.actualDeliveryDate && (
                      <p><span className="text-xs text-gray-600">Actual Delivery:</span> <span className="font-medium">{formatDate(selectedPO.actualDeliveryDate)}</span></p>
                    )}
                    {selectedPO.deliveryStatus && (
                      <p><span className="text-xs text-gray-600">Delivery Status:</span>
                        <span className={`ml-2 inline-flex px-2 py-1 text-xs font-semibold rounded-full ${getDeliveryStatusColor(selectedPO.deliveryStatus)}`}>
                          {selectedPO.deliveryStatus.replace('_', ' ')}
                        </span>
                      </p>
                    )}
                  </div>
                </div>

                <div className="bg-gray-50 p-4 rounded-lg">
                  <h3 className="text-sm font-medium text-gray-500 mb-2">Created By</h3>
                  <div className="space-y-2">
                    <p><span className="text-xs text-gray-600">Name:</span> <span className="font-medium">{getCreatedByName(selectedPO.createdBy)}</span></p>
                    <p><span className="text-xs text-gray-600">Created:</span> <span className="font-medium">{formatDateTime(selectedPO.createdAt)}</span></p>
                    <p><span className="text-xs text-gray-600">Last Updated:</span> <span className="font-medium">{formatDateTime(selectedPO.updatedAt)}</span></p>
                  </div>
                </div>

                <div className="bg-gray-50 p-4 rounded-lg">
                  <h3 className="text-sm font-medium text-gray-500 mb-2">Payment Summary</h3>
                  <div className="space-y-2">
                    <p><span className="text-xs text-gray-600">Total Amount:</span> <span className="font-medium">{formatCurrency(selectedPO.totalAmount)}</span></p>
                    <p><span className="text-xs text-gray-600">Paid Amount:</span> <span className="font-medium text-green-600">{formatCurrency(selectedPO.paidAmount || 0)}</span></p>
                    <p><span className="text-xs text-gray-600">Remaining Amount:</span> <span className="font-medium text-orange-600">{formatCurrency(selectedPO.remainingAmount || (selectedPO.totalAmount - (selectedPO.paidAmount || 0)))}</span></p>
                    <p><span className="text-xs text-gray-600">Payment Status:</span>
                      <span className={`ml-2 inline-flex px-2 py-1 text-xs font-semibold rounded-full ${selectedPO.paymentStatus === 'paid' ? 'bg-green-100 text-green-800' :
                          selectedPO.paymentStatus === 'partial' ? 'bg-yellow-100 text-yellow-800' :
                            'bg-gray-100 text-gray-800'
                        }`}>
                        {(selectedPO.paymentStatus
                          ? selectedPO.paymentStatus.charAt(0).toUpperCase() + selectedPO.paymentStatus.slice(1)
                          : 'Pending')}
                      </span>
                    </p>
                    {paymentHistory.length > 0 && (
                      <p><span className="text-xs text-gray-600">Payment Records:</span> <span className="font-medium">{paymentHistory.length} transaction{paymentHistory.length !== 1 ? 's' : ''}</span></p>
                    )}
                  </div>
                </div>
              </div>

              {/* Payment History */}
              <div className="mb-6">
                <div className="flex items-center justify-between mb-4">
                  <h3 className="text-lg font-medium text-gray-900">Payment History</h3>
                  <button
                    onClick={() => fetchPaymentHistory(selectedPO._id)}
                    className="text-sm text-blue-600 hover:text-blue-800 flex items-center space-x-1"
                    disabled={loadingPayments}
                  >
                    <RefreshCw className={`w-4 h-4 ${loadingPayments ? 'animate-spin' : ''}`} />
                    <span>Refresh</span>
                  </button>
                </div>
                <div className="bg-gray-50 rounded-lg p-4">
                  {renderPaymentHistory()}
                </div>
              </div>

              {/* Related Invoices */}
              <div className="mb-6">
                <div className="flex items-center justify-between mb-4">
                  <h3 className="text-lg font-medium text-gray-900">Related Invoices</h3>
                  {/* <button
                    onClick={async () => {
                      try {
                        await apiClient.purchaseOrders.syncPaymentStatus(selectedPO._id);
                        await fetchPurchaseOrders();
                        toast.success('Payment status synced from invoices');
                      } catch (error) {
                        console.error('Error syncing payment status:', error);
                        toast.error('Failed to sync payment status');
                      }
                    }}
                    className="px-3 py-1 bg-indigo-600 text-white text-sm rounded-lg hover:bg-indigo-700 transition-colors flex items-center space-x-2"
                  >
                    <RefreshCw className="w-4 h-4" />
                    <span>Sync Payment Status</span>
                  </button> */}
                </div>
                <div className="bg-gray-50 rounded-lg p-4">
                  <p className="text-sm text-gray-600">
                    Purchase invoices are automatically created when items are received.
                    Payment status is synchronized between PO and invoices.
                  </p>
                  <div className="mt-3 text-sm">
                    <span className="font-medium">Current PO Payment Status:</span>
                    <span className={`ml-2 inline-flex px-2 py-1 text-xs font-semibold rounded-full ${selectedPO.paymentStatus === 'paid' ? 'bg-green-100 text-green-800' :
                        selectedPO.paymentStatus === 'partial' ? 'bg-yellow-100 text-yellow-800' :
                          'bg-gray-100 text-gray-800'
                      }`}>
                      {(selectedPO.paymentStatus
                        ? selectedPO.paymentStatus.charAt(0).toUpperCase() + selectedPO.paymentStatus.slice(1)
                        : 'Pending')}
                    </span>
                  </div>
                </div>
              </div>

              {/* Items Table */}
              <div>
                <div className="flex items-center justify-between mb-4">
                  <h3 className="text-lg font-medium text-gray-900">Items Ordered</h3>
                  <div className="relative">
                    <Search className="absolute left-3 top-1/2 transform -translate-y-1/2 text-gray-400 w-4 h-4" />
                    <input
                      type="text"
                      placeholder="Search items..."
                      value={detailsSearchTerm}
                      onChange={(e) => setDetailsSearchTerm(e.target.value)}
                      className="pl-9 pr-4 py-2 border border-gray-300 rounded-lg focus:ring-2 focus:ring-blue-500 focus:border-transparent text-sm w-64"
                    />
                  </div>
                </div>
                <div className="overflow-x-auto">
                  <table className="w-full border border-gray-200 rounded-lg">
                    <thead className="bg-gray-50">
                      <tr>
                        <th className="px-4 py-3 text-left text-xs font-medium text-gray-500 uppercase tracking-wider">Product</th>
                        <th className="px-4 py-3 text-left text-xs font-medium text-gray-500 uppercase tracking-wider">Part Number</th>
                        <th className="px-4 py-3 text-left text-xs font-medium text-gray-500 uppercase tracking-wider">Category</th>
                        <th className="px-4 py-3 text-left text-xs font-medium text-gray-500 uppercase tracking-wider">Ordered</th>
                        <th className="px-4 py-3 text-left text-xs font-medium text-gray-500 uppercase tracking-wider">Received</th>
                        <th className="px-4 py-3 text-left text-xs font-medium text-gray-500 uppercase tracking-wider">Remaining</th>
                        <th className="px-4 py-3 text-left text-xs font-medium text-gray-500 uppercase tracking-wider">Unit Price</th>
                        <th className="px-4 py-3 text-left text-xs font-medium text-gray-500 uppercase tracking-wider">GST (%)</th>
                        <th className="px-4 py-3 text-left text-xs font-medium text-gray-500 uppercase tracking-wider">GST Amount</th>
                        <th className="px-4 py-3 text-left text-xs font-medium text-gray-500 uppercase tracking-wider">Discount (%)</th>
                        <th className="px-4 py-3 text-left text-xs font-medium text-gray-500 uppercase tracking-wider">Discount (₹)</th>
                        <th className="px-4 py-3 text-left text-xs font-medium text-gray-500 uppercase tracking-wider">Total Price</th>
                      </tr>
                    </thead>
                    <tbody className="bg-white divide-y divide-gray-200">
                      {filteredDetailsItems.length === 0 ? (
                        <tr>
                          <td colSpan={10} className="px-6 py-8 text-center text-gray-500">
                            {detailsSearchTerm ? 'No items match your search' : 'No items found'}
                          </td>
                        </tr>
                      ) : (
                        filteredDetailsItems.map((item, index) => {
                          const receivedQty = item.receivedQuantity || 0;
                          const remainingQty = item.quantity - receivedQty;
                          return (
                            <tr key={index}>
                              <td className="px-4 py-4 whitespace-nowrap">
                                <div>
                                  <div className="text-xs font-medium text-gray-900">
                                    {getProductName(item.product)}
                                  </div>
                                  {typeof item.product === 'object' && item.product?.brand && (
                                    <div className="text-xs text-gray-500">Brand: {item.product?.brand}</div>
                                  )}
                                </div>
                              </td>
                              <td className="px-4 py-4 whitespace-nowrap text-xs text-gray-900">
                                <span className="font-mono font-medium text-blue-600">
                                  {getProductPartNo(item.product)}
                                </span>
                              </td>
                              <td className="px-4 py-3 whitespace-nowrap text-sm font-medium text-gray-800">
                                {typeof item.product === "object" && item.product?.category
                                  ? item.product.category
                                    .replace(/_/g, " ")        // replace underscores
                                    .replace(/\b\w/g, (c) => c.toUpperCase()) // capitalize each word
                                  : "-"}
                              </td>

                              <td className="px-4 py-4 whitespace-nowrap text-xs text-gray-900">
                                <span className="font-medium">{item.quantity}</span>
                              </td>
                              <td className="px-4 py-4 whitespace-nowrap text-xs">
                                <span className={`font-medium ${receivedQty > 0 ? 'text-green-600' : 'text-gray-400'}`}>
                                  {receivedQty}
                                </span>
                              </td>
                              <td className="px-4 py-4 whitespace-nowrap text-xs">
                                <span className={`font-medium ${remainingQty > 0 ? 'text-orange-600' : 'text-gray-400'}`}>
                                  {remainingQty}
                                </span>
                              </td>
                              <td className="px-4 py-4 whitespace-nowrap text-xs text-gray-900">
                                {formatCurrency(item.unitPrice)}
                              </td>
                              <td className="px-4 py-4 whitespace-nowrap text-xs font-medium text-gray-900">
                                {item.taxRate}%
                              </td>
                              <td className="px-4 py-4 whitespace-nowrap text-xs font-medium text-gray-900">
                                {formatCurrency(item.taxRate * item.unitPrice / 100)}
                              </td>
                              <td className="px-4 py-4 whitespace-nowrap text-xs font-medium text-gray-900">
                                {(item.discountRate || 0)}%
                              </td>
                              <td className="px-4 py-4 whitespace-nowrap text-xs font-medium text-green-600">
                                -{formatCurrency(item.discountAmount || 0)}
                              </td>
                              <td className="px-4 py-4 whitespace-nowrap text-xs font-medium text-gray-900">
                                {formatCurrency(item.totalPrice)}
                              </td>
                            </tr>
                          );
                        }))}
                    </tbody>
                    <tfoot className="bg-gray-50">
                      <tr>
                        <td colSpan={3} className="px-4 py-3 text-xs font-medium text-gray-600">
                          Totals:
                        </td>
                        <td className="px-4 py-3 text-xs font-bold text-gray-900">
                          {selectedPO.items.reduce((sum, item) => sum + item.quantity, 0)}
                          {detailsSearchTerm && (
                            <div className="text-xs text-gray-500 font-normal">
                              ({filteredDetailsItems.reduce((sum, item) => sum + item.quantity, 0)} filtered)
                            </div>
                          )}
                        </td>
                        <td className="px-4 py-3 text-xs font-bold text-green-600">
                          {selectedPO.items.reduce((sum, item) => sum + (item.receivedQuantity || 0), 0)}
                          {detailsSearchTerm && (
                            <div className="text-xs text-gray-500 font-normal">
                              ({filteredDetailsItems.reduce((sum, item) => sum + (item.receivedQuantity || 0), 0)} filtered)
                            </div>
                          )}
                        </td>
                        <td className="px-4 py-3 text-xs font-bold text-orange-600">
                          {selectedPO.items.reduce((sum, item) => sum + (item.quantity - (item.receivedQuantity || 0)), 0)}
                          {detailsSearchTerm && (
                            <div className="text-xs text-gray-500 font-normal">
                              ({filteredDetailsItems.reduce((sum, item) => sum + (item.quantity - (item.receivedQuantity || 0)), 0)} filtered)
                            </div>
                          )}
                        </td>
                        <td className="px-4 py-3 text-xs font-bold text-gray-900">
                          {/* Average GST: */}
                        </td>
                        <td className="px-4 py-3 text-xs font-bold text-gray-900">
                          {/* Average Discount: */}
                        </td>
                        <td className="px-4 py-3 text-xs font-bold text-green-600">
                          {/* -{formatCurrency(
                            selectedPO.items.reduce((sum, item) => sum + (item.discountAmount || 0), 0)
                          )}
                          {detailsSearchTerm && (
                            <div className="text-xs text-gray-500 font-normal">
                              (-{formatCurrency(filteredDetailsItems.reduce((sum, item) => sum + (item.discountAmount || 0), 0))} filtered)
                            </div>
                          )} */}
                        </td>
                        <td className="px-4 py-3 text-xs font-bold text-gray-900">
                          {/* {formatCurrency(
                            selectedPO.items.reduce((sum, item) => sum + (item.taxRate * item.unitPrice / 100), 0)
                          )}
                          {detailsSearchTerm && (
                            <div className="text-xs text-gray-500 font-normal">
                              ({formatCurrency(filteredDetailsItems.reduce((sum, item) => sum + (item.taxRate * item.unitPrice / 100), 0))} filtered)
                            </div>
                          )} */}
                        </td>
                        <td className="px-4 py-3 text-right text-xs font-medium text-gray-900">
                          {/* Total Amount: */}
                        </td>
                        <td className="px-4 py-3 text-sm font-bold text-gray-900">
                          {/* {formatCurrency(selectedPO.totalAmount)} */}
                        </td>
                      </tr>
                    </tfoot>
                  </table>
                  <div className=" border-gray-200 p-4">
                    <div className="flex flex-col items-end space-y-2">
                      {/* Subtotal */}
                      <div className="flex justify-between w-64">
                        <span className="text-sm font-medium text-gray-600">Subtotal:</span>
                        <span className="text-sm font-medium text-gray-900">
                          {formatCurrency(
                            selectedPO.items.reduce(
                              (sum, item) => sum + item.quantity * item.unitPrice,
                              0
                            )
                          )}
                        </span>
                      </div>

                      {/* GST */}
                      <div className="flex justify-between w-64">
                        <span className="text-sm font-medium text-gray-600">Total GST:</span>
                        <span className="text-sm font-medium text-gray-900">
                          {formatCurrency(
                            selectedPO.items.reduce(
                              (sum, item) => sum + (item.quantity * item.unitPrice * item.taxRate) / 100,
                              0
                            )
                          )}
                        </span>
                      </div>

                      {/* Discount */}
                      <div className="flex justify-between w-64">
                        <span className="text-sm font-medium text-gray-600">Total Discount:</span>
                        <span className="text-sm font-medium text-green-600">
                          -{formatCurrency(
                            selectedPO.items.reduce(
                              (sum, item) => sum + (item.discountAmount || 0),
                              0
                            )
                          )}
                        </span>
                      </div>

                      {/* Total */}
                      <div className="flex justify-between w-64 border-t border-gray-300 pt-2">
                        <span className="text-sm font-semibold text-gray-800">Total Amount:</span>
                        <span className="text-sm font-semibold text-gray-900">
                          {formatCurrency(selectedPO.totalAmount)}
                        </span>
                      </div>
                    </div>
                  </div>

                </div>
              </div>

              {/* Action Buttons */}
              <div className="flex justify-between items-center pt-4 border-t border-gray-200">
                <div className="flex space-x-3">
                  {selectedPO.status === 'order_under_process' && (
                    <>
                      <button
                        onClick={() => handleEditPO(selectedPO)}
                        className="bg-indigo-600 text-white px-4 py-2 rounded-lg flex items-center space-x-2 hover:bg-indigo-700 transition-colors"
                      >
                        <Edit className="w-4 h-4" />
                        <span>Edit PO</span>
                      </button>
                      <button
                        onClick={() => handleStatusUpdate(selectedPO._id, 'approved_order_sent_sap')}
                        className="bg-green-600 text-white px-4 py-2 rounded-lg flex items-center space-x-2 hover:bg-green-700 transition-colors"
                      >
                        <Send className="w-4 h-4" />
                        <span>Send to Supplier</span>
                      </button>
                    </>
                  )}
                  {/* {selectedPO.status === 'approved_order_sent_sap' && (
                    <button
                      onClick={() => handleStatusUpdate(selectedPO._id, 'fully_invoiced')}
                      className="bg-blue-600 text-white px-4 py-2 rounded-lg flex items-center space-x-2 hover:bg-blue-700 transition-colors"
                    >
                      <Check className="w-4 h-4" />
                      <span>Mark as Fully Invoiced</span>
                    </button>
                  )} */}
                  {(selectedPO.status === 'approved_order_sent_sap' || selectedPO.status === 'partially_invoiced') && (
                    <button
                      onClick={() => openReceiveModal(selectedPO)}
                      className="bg-purple-600 text-white px-4 py-2 rounded-lg flex items-center space-x-2 hover:bg-purple-700 transition-colors"
                    >
                      <Package className="w-4 h-4" />
                      <span>
                        {selectedPO.status === 'partially_invoiced' ? 'Receive More Items' : 'Receive Items'}
                      </span>
                    </button>
                  )}
                  {(selectedPO.status === 'order_under_process') && (
                    <button
                      onClick={() => handleStatusUpdate(selectedPO._id, 'rejected')}
                      className="bg-red-600 text-white px-4 py-2 rounded-lg flex items-center space-x-2 hover:bg-red-700 transition-colors"
                    >
                      <Ban className="w-4 h-4" />
                      <span>Reject PO</span>
                    </button>
                  )}
                  {/* Payment Update Button */}
                  <button
                    onClick={() => openPaymentModal(selectedPO)}
                    className="bg-blue-600 text-white px-4 py-2 rounded-lg flex items-center space-x-2 hover:bg-blue-700 transition-colors"
                  >
                    <IndianRupee className="w-4 h-4" />
                    <span>Update Payment</span>
                  </button>
                  {/* Print Button */}
                  <button
                    onClick={handlePrintPO}
                    className="bg-gray-600 text-white px-4 py-2 rounded-lg flex items-center space-x-2 hover:bg-gray-700 transition-colors"
                  >
                    <svg className="w-4 h-4" fill="none" stroke="currentColor" viewBox="0 0 24 24">
                      <path strokeLinecap="round" strokeLinejoin="round" strokeWidth={2} d="M17 17h2a2 2 0 002-2v-4a2 2 0 00-2-2H5a2 2 0 00-2 2v4a2 2 0 002 2h2m2 4h6a2 2 0 002-2v-4a2 2 0 00-2-2H9a2 2 0 00-2 2v4a2 2 0 002 2zm8-12V5a2 2 0 00-2-2H9a2 2 0 00-2 2v4h10z" />
                    </svg>
                    <span>Print PO</span>
                  </button>
                  {/* Sync Payment Status Button */}
                  {/* <button
                    onClick={async () => {
                      try {
                        await apiClient.purchaseOrders.syncPaymentStatus(selectedPO._id);
                        await fetchPurchaseOrders();
                        toast.success('Payment status synced from invoices');
                      } catch (error) {
                        console.error('Error syncing payment status:', error);
                        toast.error('Failed to sync payment status');
                      }
                    }}
                    className="text-indigo-600 hover:text-indigo-900 p-1 rounded hover:bg-indigo-50 transition-colors"
                    title="Sync Payment Status from Invoices"
                  >
                    <RefreshCw className="w-4 h-4" />
                  </button> */}
                </div>
                <button
                  onClick={() => setShowDetailsModal(false)}
                  className="px-4 py-2 border border-gray-300 text-gray-700 rounded-lg hover:bg-gray-50 transition-colors"
                >
                  Close
                </button>
              </div>
            </div>
          </div>
        </div>
      )}

      {/* Receive Items Modal */}
      {showReceiveModal && selectedPO && (
        <div className="fixed inset-0 bg-black bg-opacity-50 flex items-center justify-center z-50">
          <div className="bg-white rounded-xl shadow-xl w-full max-w-6xl m-4 max-h-[90vh] overflow-y-auto">
            <div className="flex items-center justify-between p-6 border-b border-gray-200">
              <div>
                <h2 className="text-2xl font-bold text-gray-900">
                  {selectedPO.status === 'partially_invoiced' ? 'Receive More Items' : 'Receive Items'}
                </h2>
                <p className="text-gray-600 mt-1">
                  PO: <span className="font-semibold">{selectedPO.poNumber}</span>
                  {selectedPO.status === 'partially_invoiced' && (
                    <span className="ml-2 px-2 py-1 bg-orange-100 text-orange-700 text-xs font-medium rounded-full">
                      Partially Invoiced
                    </span>
                  )}
                </p>
              </div>
              <button
                onClick={() => {
                  setShowReceiveModal(false);
                  setDebouncedExternalTotal('')
                  // setFormErrors({})
                  clearGstInvoiceValidation()
                  setReceiveData({
                    location: '',
                    receiptDate: '',
                    inspectedBy: '',
                    receivedItems: [],
                    items: [],
                    // New shipping and documentation fields
                    shipDate: new Date().toISOString().split('T')[0],
                    docketNumber: '',
                    noOfPackages: 0,
                    gstInvoiceNumber: '',
                    invoiceDate: new Date().toISOString().split('T')[0],
                    documentNumber: '',
                    documentDate: new Date().toISOString().split('T')[0],
                  });
                }}
                className="text-gray-400 hover:text-gray-600 p-2 hover:bg-gray-100 rounded-lg transition-colors"
              >
                <X className="w-6 h-6" />
              </button>
            </div>

            <div className="p-6 space-y-6">
              {/* Status Alert */}
              {selectedPO.status === 'partially_invoiced' ? (
                <div className="bg-gradient-to-r from-orange-50 to-yellow-50 border border-orange-200 rounded-lg p-4">
                  <div className="flex items-start">
                    <Package className="w-5 h-5 text-orange-600 mr-3 mt-0.5 flex-shrink-0" />
                    <div>
                      <h3 className="text-sm font-semibold text-orange-800">Receiving Additional Items</h3>
                      <p className="text-sm text-orange-700 mt-1">
                        Some items from this purchase order have already been received. You can receive additional quantities as they arrive.
                      </p>
                    </div>
                  </div>
                </div>
              ) : (
                <div className="bg-gradient-to-r from-blue-50 to-indigo-50 border border-blue-200 rounded-lg p-4">
                  <div className="flex items-start">
                    <Package className="w-5 h-5 text-blue-600 mr-3 mt-0.5 flex-shrink-0" />
                    <div>
                      <h3 className="text-sm font-semibold text-blue-800">Receiving Items</h3>
                      <p className="text-sm text-blue-700 mt-1">
                        Review the quantities below and confirm receipt. This will update your inventory.
                      </p>
                    </div>
                  </div>
                </div>
              )}

              {/* Receipt Information */}
              <div className="bg-white border border-gray-200 rounded-lg p-4 shadow-sm">
                <h3 className="text-lg font-semibold text-gray-900 mb-4">Receipt Information</h3>
                <div className="grid grid-cols-1 md:grid-cols-3 gap-4">
                  <div>
                    <label className="block text-sm font-medium text-gray-700 mb-2">
                      Delivery Location <span className="text-red-500">*</span>
                    </label>
                    <select
                      value={receiveData.location}
                      onChange={(e) => setReceiveData({ ...receiveData, location: e.target.value })}
                      className={`w-full px-3 py-2 border rounded-lg focus:ring-2 focus:ring-blue-500 focus:border-blue-500 transition-colors ${formErrors.location ? 'border-red-500' : 'border-gray-300'}`}
                    >
                      <option value="">Select location...</option>
                      {locations.length === 0 ? (
                        <option value="" disabled>Loading locations...</option>
                      ) : (
                        locations.map(location => (
                          <option key={location._id} value={location._id}>
                            {location.name} ({location.type})
                          </option>
                        ))
                      )}
                    </select>
                    {formErrors.location && (
                      <p className="text-red-500 text-xs mt-1">{formErrors.location}</p>
                    )}
                  </div>

                  <div>
                    <label className="block text-sm font-medium text-gray-700 mb-2">
                      Receipt Date <span className="text-red-500">*</span>
                    </label>
                    <input
                      type="date"
                      value={receiveData.receiptDate}
                      onChange={(e) => setReceiveData({ ...receiveData, receiptDate: e.target.value })}
                      className={`w-full px-3 py-2 border rounded-lg focus:ring-2 focus:ring-blue-500 focus:border-blue-500 transition-colors ${formErrors.receiptDate ? 'border-red-500' : 'border-gray-300'}`}
                    />
                    {formErrors.receiptDate && (
                      <p className="text-red-500 text-xs mt-1">{formErrors.receiptDate}</p>
                    )}
                  </div>

                  <div>
                    <label className="block text-sm font-medium text-gray-700 mb-2">
                      Inspected By
                    </label>
                    <input
                      type="text"
                      value={receiveData.inspectedBy}
                      onChange={(e) => setReceiveData({ ...receiveData, inspectedBy: e.target.value })}
                      placeholder="Inspector name"
                      className="w-full px-3 py-2 border border-gray-300 rounded-lg focus:ring-2 focus:ring-blue-500 focus:border-blue-500 transition-colors"
                    />
                  </div>


                  {/* New Shipping and Documentation Fields */}
                  <div>
                    <label className="block text-sm font-medium text-gray-700 mb-2">
                      Ship Date <span className="text-red-500">*</span>
                    </label>
                    <input
                      type="date"
                      value={receiveData.shipDate}
                      onChange={(e) => setReceiveData({ ...receiveData, shipDate: e.target.value })}
                      className={`w-full px-3 py-2 border rounded-lg focus:ring-2 focus:ring-blue-500 focus:border-blue-500 transition-colors ${formErrors.shipDate ? 'border-red-500' : 'border-gray-300'}`}
                    />
                    {formErrors.shipDate && (
                      <p className="text-red-500 text-xs mt-1">{formErrors.shipDate}</p>
                    )}
                  </div>

                  <div>
                    <label className="block text-sm font-medium text-gray-700 mb-2">
                      Docket Number
                    </label>
                    <input
                      type="text"
                      value={receiveData.docketNumber}
                      onChange={(e) => setReceiveData({ ...receiveData, docketNumber: e.target.value })}
                      placeholder="Docket Number"
                      className={`w-full px-3 py-2 border rounded-lg focus:ring-2 focus:ring-blue-500 focus:border-blue-500 transition-colors border-gray-300`}
                    />
                    {/* {formErrors.docketNumber && (
                      <p className="text-red-500 text-xs mt-1">{formErrors.docketNumber}</p>
                    )} */}
                  </div>

                  <div>
                    <label className="block text-sm font-medium text-gray-700 mb-2">
                      Number of Packages <span className="text-red-500">*</span>
                    </label>
                    <input
                      type="number"
                      value={receiveData.noOfPackages}
                      // onChange={(e) => setReceiveData({ ...receiveData, noOfPackages: parseInt(e.target.value) || 1 })}
                      onChange={(e) => {
                        const val = e.target.value;
                        // keep empty string while user is deleting; otherwise store numeric value
<<<<<<< HEAD
                        setReceiveData(prev => ({ ...prev, noOfPackages: val === '' ? '' : parseInt(val, 10) || 0 }));
=======
                        // setReceiveData(prev => ({
                        //   ...prev,
                        //   noOfPackages: val === '' ? 0 : Math.max(1, parseInt(val, 10) || 1)
                        // }));
                        setReceiveData(prev => ({ ...prev, noOfPackages: val === '' ? '' : parseInt(val, 10) }) as ReceiveItemsData);
>>>>>>> 273b72f1
                      }}
                      placeholder="0"
                      min="1"
                      max='1000'
                      className={`w-full px-3 py-2 border rounded-lg focus:ring-2 focus:ring-blue-500 focus:border-blue-500 transition-colors ${formErrors.noOfPackages ? 'border-red-500' : 'border-gray-300'}`}
                    />
                    {formErrors.noOfPackages && (
                      <p className="text-red-500 text-xs mt-1">{formErrors.noOfPackages}</p>
                    )}
                  </div>

                  <div>
                    <label className="block text-sm font-medium text-gray-700 mb-2">
                      GST Invoice Number <span className="text-red-500">*</span>
                      <span className="text-xs text-gray-500 ml-2">(Required for invoice creation)</span>
                    </label>
                    <div className="relative">
                      <input
                        type="text"
                        value={receiveData.gstInvoiceNumber}
                        onChange={(e) => {
                          const value = e.target.value;
                          setReceiveData({ ...receiveData, gstInvoiceNumber: value });

                          // Clear form error when user starts typing
                          if (formErrors.gstInvoiceNumber) {
                            setFormErrors(prev => ({ ...prev, gstInvoiceNumber: '' }));
                          }

                          // Real-time validation
                          const error = validateField('gstInvoiceNumber', value);
                          if (error) {
                            setFormErrors(prev => ({ ...prev, gstInvoiceNumber: error }));
                          }

                          // Validate GST Invoice Number for duplicates
                          validateGstInvoiceNumber(value);
                        }}
                        onBlur={(e) => {
                          // Additional validation on blur
                          const value = e.target.value;
                          const error = validateField('gstInvoiceNumber', value);
                          if (error) {
                            setFormErrors(prev => ({ ...prev, gstInvoiceNumber: error }));
                          }
                        }}
                        placeholder="GST Invoice Number"
                        className={`w-full px-3 py-2 border rounded-lg focus:ring-2 focus:ring-blue-500 focus:border-blue-500 transition-colors ${formErrors.gstInvoiceNumber || gstInvoiceValidation.isDuplicate ? 'border-red-500' :
                            gstInvoiceValidation.message && !gstInvoiceValidation.isDuplicate ? 'border-blue-300' : 'border-gray-300'
                          }`}
                      />
                      {gstInvoiceValidation.isValidating && (
                        <div className="absolute right-3 top-1/2 transform -translate-y-1/2">
                          <div className="animate-spin rounded-full h-4 w-4 border-b-2 border-blue-600"></div>
                        </div>
                      )}
                    </div>
                    {formErrors.gstInvoiceNumber && (
                      <p className="text-red-500 text-xs mt-1">{formErrors.gstInvoiceNumber}</p>
                    )}
                    {gstInvoiceValidation.message && !formErrors.gstInvoiceNumber && (
                      <p className={`text-xs mt-1 ${gstInvoiceValidation.isDuplicate ? 'text-red-500' : 'text-blue-600'
                        }`}>
                        {gstInvoiceValidation.message}
                      </p>
                    )}
                    {!gstInvoiceValidation.message && !formErrors.gstInvoiceNumber && receiveData.gstInvoiceNumber && receiveData.gstInvoiceNumber.trim() !== '' && (
                      <p className="text-xs mt-1 text-green-600">
                        ✓ GST Invoice Number format is valid
                      </p>
                    )}
                  </div>

                  <div>
                    <label className="block text-sm font-medium text-gray-700 mb-2">
                      Invoice Date <span className="text-red-500">*</span>
                    </label>
                    <input
                      type="date"
                      value={receiveData.invoiceDate}
                      onChange={(e) => setReceiveData({ ...receiveData, invoiceDate: e.target.value })}
                      className={`w-full px-3 py-2 border rounded-lg focus:ring-2 focus:ring-blue-500 focus:border-blue-500 transition-colors ${formErrors.invoiceDate ? 'border-red-500' : 'border-gray-300'}`}
                    />
                    {formErrors.invoiceDate && (
                      <p className="text-red-500 text-xs mt-1">{formErrors.invoiceDate}</p>
                    )}
                  </div>

                  <div>
                    <label className="block text-sm font-medium text-gray-700 mb-2">
                      Document Number
                    </label>
                    <input
                      type="text"
                      value={receiveData.documentNumber}
                      onChange={(e) => setReceiveData({ ...receiveData, documentNumber: e.target.value })}
                      placeholder="Document Number"
                      className={`w-full px-3 py-2 border rounded-lg focus:ring-2 focus:ring-blue-500 focus:border-blue-500 transition-colors border-gray-300`}
                    />
                    {/* {formErrors.documentNumber && (
                      <p className="text-red-500 text-xs mt-1">{formErrors.documentNumber}</p>
                    )} */}
                  </div>

                  <div>
                    <label className="block text-sm font-medium text-gray-700 mb-2">
                      Document Date
                    </label>
                    <input
                      type="date"
                      value={receiveData.documentDate}
                      onChange={(e) => setReceiveData({ ...receiveData, documentDate: e.target.value })}
                      className={`w-full px-3 py-2 border rounded-lg focus:ring-2 focus:ring-blue-500 focus:border-blue-500 transition-colors ${formErrors.documentDate ? 'border-red-500' : 'border-gray-300'}`}
                    />
                    {formErrors.documentDate && (
                      <p className="text-red-500 text-xs mt-1">{formErrors.documentDate}</p>
                    )}
                  </div>

                </div>

                <div className="mt-4">
                  <label className="block text-sm font-medium text-gray-700 mb-2">
                    Receipt Notes
                  </label>
                  <textarea
                    value={receiveData.notes || ''}
                    onChange={(e) => setReceiveData({ ...receiveData, notes: e.target.value })}
                    rows={3}
                    placeholder="Any additional notes about the delivery..."
                    className="w-full px-3 py-2 border border-gray-300 rounded-lg focus:ring-2 focus:ring-blue-500 focus:border-blue-500 resize-none transition-colors"
                  />
                </div>
              </div>

              {/* Items to Receive */}
              <div>
                <div className="flex items-center justify-between mb-4">
                  <div className="flex items-center space-x-3">
                    <h3 className="text-lg font-semibold text-gray-900">Items to Receive</h3>
                    {hasSelectedItems() && (
                      <span className="px-2 py-1 bg-green-100 text-green-800 text-xs font-medium rounded-full">
                        {receiveData.receivedItems.reduce((sum, item) => sum + (item.quantityReceived || 0), 0)} items selected
                      </span>
                    )}
                  </div>
                  <div className="relative">
                    <Search className="absolute left-3 top-1/2 transform -translate-y-1/2 text-gray-400 w-4 h-4" />
                    <input
                      type="text"
                      placeholder="Search items..."
                      value={receiveSearchTerm}
                      onChange={(e) => setReceiveSearchTerm(e.target.value)}
                      className="pl-10 pr-4 py-2 border border-gray-300 rounded-lg focus:ring-2 focus:ring-blue-500 focus:border-transparent text-sm w-64 transition-colors"
                    />
                  </div>
                </div>

                {/* Items Validation Summary */}
                {formErrors.items && (
                  <div className="mb-4 p-3 bg-red-50 border border-red-200 rounded-lg">
                    <div className="flex items-center">
                      <AlertTriangle className="w-4 h-4 text-red-600 mr-2" />
                      <p className="text-red-600 text-sm font-medium">{formErrors.items}</p>
                    </div>
                  </div>
                )}

                {/* Warning when no items are selected */}
                {!hasSelectedItems() && !formErrors.items && (
                  <div className="mb-4 p-3 bg-yellow-50 border border-yellow-200 rounded-lg">
                    <div className="flex items-center">
                      <AlertTriangle className="w-4 h-4 text-yellow-600 mr-2" />
                      <p className="text-yellow-600 text-sm font-medium">
                        Please select items to receive by entering quantities above
                      </p>
                    </div>
                  </div>
                )}

                {(() => {
                  const itemsWithRemainingQty = selectedPO.items.filter(item =>
                    (item.quantity - (item.receivedQuantity || 0)) > 0
                  );

                  if (itemsWithRemainingQty.length === 0) {
                    return (
                      <div className="bg-gradient-to-r from-green-50 to-emerald-50 border border-green-200 rounded-lg p-6 text-center">
                        <div className="flex items-center justify-center mb-3">
                          <Package className="w-12 h-12 text-green-600" />
                        </div>
                        <h4 className="text-xl font-semibold text-green-800 mb-2">All Items Received</h4>
                        <p className="text-green-700">All items from this purchase order have been fully received.</p>
                      </div>
                    );
                  }

                  if (filteredReceiveItems.length === 0 && receiveSearchTerm) {
                    return (
                      <div className="bg-gray-50 border border-gray-200 rounded-lg p-6 text-center">
                        <div className="flex items-center justify-center mb-3">
                          <Search className="w-12 h-12 text-gray-400" />
                        </div>
                        <h4 className="text-xl font-semibold text-gray-600 mb-2">No Items Found</h4>
                        <p className="text-gray-500">No items match your search criteria.</p>
                      </div>
                    );
                  }

                  // Calculate comprehensive totals
                  const calculateTotals = () => {
                    let totalSubtotal = 0;
                    let totalGST = 0;
                    let totalAmount = 0;

                    selectedPO.items.forEach((item, index) => {
                      const receivedItem = receiveData.receivedItems[index];
                      const quantityToReceive = receivedItem?.quantityReceived || 0;

                      if (quantityToReceive > 0) {
                        const gstRate = getProductGST(item.product);
                        const itemCalculation = calculateItemTotal({
                          quantity: quantityToReceive,
                          unitPrice: item.unitPrice,
                          gst: gstRate
                        });

                        totalSubtotal += itemCalculation.subtotal;
                        totalGST += itemCalculation.gstAmount;
                        totalAmount += itemCalculation.total;
                      }
                    });

                    return { totalSubtotal, totalGST, totalAmount };
                  };

                  const { totalSubtotal, totalGST, totalAmount } = calculateTotals();
                  const hasSelectedItems = receiveData.receivedItems.some(item => item?.quantityReceived > 0);

                  return (
                    <div className="space-y-4">
                      {filteredReceiveItems.map((item, index) => {
                        // Find the original index in selectedPO.items to maintain consistency with receiveData
                        const originalIndex = selectedPO.items.findIndex(originalItem =>
                          originalItem === item
                        );
                        const receivedItem = receiveData.receivedItems[originalIndex];
                        const remainingQty = item.quantity - (item.receivedQuantity || 0);

                        return (
                          <div key={originalIndex} className="bg-white border border-gray-200 rounded-lg p-4 shadow-sm hover:shadow-md transition-shadow">
                            <div className="grid grid-cols-1 md:grid-cols-7 gap-4 items-center mb-4">
                              <div className="md:col-span-2">
                                <div className="text-sm font-semibold text-gray-900">
                                  {getProductName(item.product)}
                                </div>
                                {getProductPartNo(item.product) !== '-' && (
                                  <div className="text-xs text-blue-600 font-mono font-medium mt-1">
                                    Part: {getProductPartNo(item.product)}
                                  </div>
                                )}
                                {typeof item.product === 'object' && item.product?.category && (
                                  <div className="text-xs text-gray-500 mt-1">
                                    Category: {item.product?.category}
                                  </div>
                                )}
                              </div>
                              <div className="text-center">
                                <div className="text-xs text-gray-500 mb-1">Ordered</div>
                                <div className="text-sm font-semibold text-gray-900">{item.quantity}</div>
                              </div>
                              <div className="text-center">
                                <div className="text-xs text-gray-500 mb-1">Already Received</div>
                                <div className="text-sm font-semibold text-green-600">{item.receivedQuantity || 0}</div>
                              </div>
                              <div className="text-center">
                                <div className="text-xs text-gray-500 mb-1">Remaining</div>
                                <div className="text-sm font-semibold text-orange-600">{remainingQty}</div>
                              </div>
                              <div>
                                <label className="block text-xs text-gray-500 mb-1 font-medium">Receive Now</label>
                                <div className="flex gap-2">
                                  <input
                                    type="number"
                                    value={receivedItem?.quantityReceived}
                                    placeholder='0'
                                    onChange={(e) => {
                                      const qty = parseInt(e.target.value);

                                      // Clear items validation error when user starts selecting items
                                      if (formErrors.items && qty > 0) {
                                        setFormErrors(prev => ({ ...prev, items: '' }));
                                      }

                                      // Update receivedItems
                                      const newReceivedItems = [...receiveData.receivedItems];
                                      const existingItem = newReceivedItems[originalIndex] || {};
                                      newReceivedItems[originalIndex] = {
                                        ...existingItem,
                                        productId: existingItem.productId || (typeof item.product === 'string' ? item.product : item.product?._id),
                                        quantityReceived: qty,
                                        condition: existingItem.condition || 'good',
                                        batchNumber: existingItem.batchNumber || '',
                                        notes: existingItem.notes || ''
                                      };

                                      // Update items (quantity)
                                      const newItems = [...receiveData.items];
                                      if (newItems[originalIndex]) {
                                        newItems[originalIndex] = {
                                          ...newItems[originalIndex],
                                          quantity: qty
                                        };
                                      }

                                      setReceiveData({
                                        ...receiveData,
                                        receivedItems: newReceivedItems,
                                        items: newItems
                                      });
                                    }}

                                    className="flex-1 px-3 py-2 border border-gray-300 rounded-lg focus:ring-2 focus:ring-blue-500 focus:border-blue-500 transition-colors"
                                    min="0"
                                    max={remainingQty}
                                  />
                                  <button
                                    type="button"
                                    onClick={() => {
                                      // Clear items validation error when user selects max quantity
                                      if (formErrors.items && remainingQty > 0) {
                                        setFormErrors(prev => ({ ...prev, items: '' }));
                                      }

                                      const newReceivedItems = [...receiveData.receivedItems];
                                      const existingItem = newReceivedItems[originalIndex] || {};
                                      newReceivedItems[originalIndex] = {
                                        ...existingItem,
                                        productId: existingItem.productId || (typeof item.product === 'string' ? item.product : item.product?._id),
                                        quantityReceived: remainingQty,
                                        condition: existingItem.condition || 'good',
                                        batchNumber: existingItem.batchNumber || '',
                                        notes: existingItem.notes || ''
                                      };

                                      // Update items array too
                                      const newItems = [...receiveData.items];
                                      if (newItems[originalIndex]) {
                                        newItems[originalIndex] = {
                                          ...newItems[originalIndex],
                                          quantity: remainingQty
                                        };
                                      }

                                      setReceiveData({
                                        ...receiveData,
                                        receivedItems: newReceivedItems,
                                        items: newItems
                                      });
                                    }}
                                    className="px-3 py-2 bg-blue-500 text-white text-xs font-medium rounded-lg hover:bg-blue-600 focus:ring-2 focus:ring-blue-500 focus:ring-offset-1 transition-colors"
                                  >
                                    Max
                                  </button>

                                </div>
                              </div>
                              <div>
                                <label className="block text-xs text-gray-500 mb-1 font-medium">Condition</label>
                                <select
                                  value={receivedItem?.condition || 'good'}
                                  onChange={(e) => {
                                    const newReceivedItems = [...receiveData.receivedItems];
                                    const existingItem = newReceivedItems[originalIndex] || {};
                                    newReceivedItems[originalIndex] = {
                                      ...existingItem,
                                      productId: existingItem.productId || (typeof item.product === 'string' ? item.product : item.product?._id),
                                      condition: e.target.value as 'good' | 'damaged' | 'defective'
                                    };
                                    setReceiveData({ ...receiveData, receivedItems: newReceivedItems });
                                  }}
                                  className="w-full px-3 py-2 border border-gray-300 rounded-lg focus:ring-2 focus:ring-blue-500 focus:border-blue-500 text-xs transition-colors"
                                >
                                  <option value="good">Good</option>
                                  <option value="damaged">Damaged</option>
                                  <option value="defective">Defective</option>
                                </select>
                              </div>
                            </div>

                            {/* Item Financial Details */}
                            <div className="bg-gray-50 rounded-lg p-3 mb-4">
                              <div className="grid grid-cols-2 md:grid-cols-4 gap-4 text-center">
                                <div>
                                  <div className="text-xs text-gray-500 mb-1">Price (GNDP)</div>
                                  <div className="text-sm font-semibold text-gray-900">{formatCurrency(item.unitPrice)}</div>
                                </div>
                                <div>
                                  <div className="text-xs text-gray-500 mb-1">GST (%)</div>
                                  <div className="text-sm font-semibold text-gray-900">{getProductGST(item.product)}%</div>
                                </div>
                                <div>
                                  <div className="text-xs text-gray-500 mb-1">GST Amount</div>
                                  <div className="text-sm font-semibold text-green-600">
                                    {formatCurrency(calculateItemTotal({
                                      quantity: receivedItem?.quantityReceived || 0,
                                      unitPrice: item.unitPrice,
                                      gst: getProductGST(item.product)
                                    }).gstAmount)}
                                  </div>
                                </div>
                                <div>
                                  <div className="text-xs text-gray-500 mb-1">Item Total</div>
                                  <div className="text-sm font-bold text-indigo-600">
                                    {formatCurrency(calculateItemTotal({
                                      quantity: receivedItem?.quantityReceived || 0,
                                      unitPrice: item.unitPrice,
                                      gst: getProductGST(item.product)
                                    }).total)}
                                  </div>
                                </div>
                              </div>
                            </div>

                            {/* Additional Item Details */}
                            <div className="grid grid-cols-1 md:grid-cols-2 gap-4">
                              <div>
                                <label className="block text-xs text-gray-500 mb-1 font-medium">Batch Number</label>
                                <input
                                  type="text"
                                  value={receivedItem?.batchNumber || ''}
                                  onChange={(e) => {
                                    const newReceivedItems = [...receiveData.receivedItems];
                                    const existingItem = newReceivedItems[originalIndex] || {};
                                    newReceivedItems[originalIndex] = {
                                      ...existingItem,
                                      productId: existingItem.productId || (typeof item.product === 'string' ? item.product : item.product?._id),
                                      batchNumber: e.target.value
                                    };
                                    setReceiveData({ ...receiveData, receivedItems: newReceivedItems });
                                  }}
                                  placeholder="Optional batch/lot number"
                                  className="w-full px-3 py-2 border border-gray-300 rounded-lg focus:ring-2 focus:ring-blue-500 focus:border-blue-500 text-xs transition-colors"
                                />
                              </div>
                              <div>
                                <label className="block text-xs text-gray-500 mb-1 font-medium">Item Notes</label>
                                <input
                                  type="text"
                                  value={receivedItem?.notes || ''}
                                  onChange={(e) => {
                                    const newReceivedItems = [...receiveData.receivedItems];
                                    const existingItem = newReceivedItems[originalIndex] || {};
                                    newReceivedItems[originalIndex] = {
                                      ...existingItem,
                                      productId: existingItem.productId || (typeof item.product === 'string' ? item.product : item.product?._id),
                                      notes: e.target.value
                                    };
                                    setReceiveData({ ...receiveData, receivedItems: newReceivedItems });
                                  }}
                                  placeholder="Notes about this item"
                                  className="w-full px-3 py-2 border border-gray-300 rounded-lg focus:ring-2 focus:ring-blue-500 focus:border-blue-500 text-xs transition-colors"
                                />
                              </div>
                            </div>
                          </div>
                        );
                      })}
                    </div>
                  );
                })()}
              </div>

              {/* Invoice Creation Information */}
              {receiveData.gstInvoiceNumber && (
                <div className="bg-gradient-to-br from-blue-50 to-indigo-100 border border-blue-200 rounded-lg p-6 shadow-sm">
                  <h4 className="text-lg font-semibold text-blue-900 mb-4 flex items-center">
                    <FileText className="w-5 h-5 mr-2 text-blue-600" />
                    Purchase Invoice Creation
                  </h4>
                  <div className="space-y-3">
                    <div className="flex justify-between items-center">
                      <span className="text-blue-700 font-medium">GST Invoice Number:</span>
                      <span className="font-semibold text-blue-900">{receiveData.gstInvoiceNumber}</span>
                    </div>
                    <div className="flex justify-between items-center">
                      <span className="text-blue-700 font-medium">Invoice Date:</span>
                      <span className="font-semibold text-blue-900">{receiveData.invoiceDate}</span>
                    </div>
                    <div className="flex justify-between items-center">
                      <span className="text-blue-700 font-medium">Status:</span>
                      <span className="px-2 py-1 bg-blue-100 text-blue-800 text-xs font-medium rounded-full">
                        Will be created automatically
                      </span>
                    </div>
                    <div className="text-sm text-blue-600 mt-3 p-3 bg-blue-50 rounded-lg">
                      <strong>Note:</strong> A purchase invoice will be automatically created when you receive these items.
                      The payment status will be synchronized with the PO payment status.
                    </div>
                    <div className="text-sm text-green-600 mt-2 p-3 bg-green-50 rounded-lg">
                      <strong>Payment Logic:</strong> The paid amount will reflect the actual amount you have already paid to the supplier
                      (₹{selectedPO?.paidAmount || 0}), not a proportional amount based on items received. This ensures accurate
                      financial tracking across partial receipts.
                    </div>
                  </div>
                </div>
              )}

              {/* Enhanced Summary Cards */}
              <div className="grid grid-cols-1 lg:grid-cols-2 gap-6">
                {/* Items Ordered Card (Left Side) */}
                <div className="bg-gradient-to-br from-slate-50 to-gray-100 border border-gray-200 rounded-lg p-6 shadow-sm">
                  <h4 className="text-lg font-semibold text-gray-900 mb-4 flex items-center">
                    <Package className="w-5 h-5 mr-2 text-gray-600" />
                    Order Summary
                  </h4>
                  <div className="space-y-4">
                    <div className="flex justify-between items-center">
                      <span className="text-gray-600">Items Ordered:</span>
                      <span className="font-semibold text-gray-900 text-lg">
                        {selectedPO.items.reduce((sum, item) => sum + item.quantity, 0)}
                      </span>
                    </div>
                    <div className="flex justify-between items-center">
                      <span className="text-gray-600">Previously Received:</span>
                      <span className="font-semibold text-green-600 text-lg">
                        {selectedPO.items.reduce((sum, item) => sum + (item.receivedQuantity || 0), 0)}
                      </span>
                    </div>
                    <div className="flex justify-between items-center">
                      <span className="text-gray-600">Receiving Now:</span>
                      <span className="font-semibold text-blue-600 text-lg">
                        {receiveData.receivedItems.reduce((sum, item) => sum + (item.quantityReceived || 0), 0)}
                      </span>
                    </div>
                    <div className="flex justify-between items-center">
                      <span className="text-gray-600">Will Remain:</span>
                      <span className="font-semibold text-orange-600 text-lg">
                        {selectedPO.items.reduce((sum, item) => sum + item.quantity, 0) -
                          selectedPO.items.reduce((sum, item) => sum + (item.receivedQuantity || 0), 0) -
                          receiveData.receivedItems.reduce((sum, item) => sum + (item.quantityReceived || 0), 0)}
                      </span>
                    </div>

                    <div className="border-t border-gray-300 pt-4 mt-4">
                      <div className="flex justify-between items-center mb-3">
                        <span className="text-gray-600">Receipt Date:</span>
                        <span className="font-semibold text-gray-900">
                          {receiveData.receiptDate
                            ? new Date(receiveData.receiptDate).toLocaleDateString()
                            : 'Not set'}
                        </span>
                      </div>
                      <div className="flex justify-between items-center mb-3">
                        <span className="text-gray-600">Inspector:</span>
                        <span className="font-semibold text-gray-900">
                          {receiveData.inspectedBy || 'Not assigned'}
                        </span>
                      </div>
                      <div className="flex justify-between items-center">
                        <span className="text-gray-600">Location:</span>
                        <span className="font-semibold text-gray-900">
                          {(() => {
                            const location = locations.find(loc => loc._id === receiveData.location);
                            return location ? `${location.name} (${location.type})` : 'Not selected';
                          })()}
                        </span>
                      </div>
                    </div>

                    {receiveData.notes && (
                      <div className="border-t border-gray-300 pt-4">
                        <span className="text-gray-600 text-sm">Notes:</span>
                        <div className="font-medium text-gray-900 text-sm italic mt-1">
                          {receiveData.notes}
                        </div>
                      </div>
                    )}
                  </div>
                </div>

                {/* Receipt Summary Card (Right Side) */}


                {/* Receipt Summary Card (Right Side) */}
                <div className="bg-gradient-to-br from-blue-50 to-indigo-100 border border-blue-200 rounded-lg p-6 shadow-sm">
                  <div className='pb-4'>
                    <div className="flex items-center space-x-2 mb-4">
                      {/* <IndianRupee className="w-5 h-5 text-gray-600" /> */}
                      <h3 className="text-lg font-semibold text-gray-900">External Invoice details</h3>
                    </div>
                    <div>
                      <div>
                        <label className="block text-sm font-medium text-gray-700 mb-1">
                          External Invoice Total
                        </label>
                        <input
                          type="number"
                          value={receiveData.externalInvoiceTotal}
                          onChange={(e) => {
                            const value = e.target.value;
                            setReceiveData({ ...receiveData, externalInvoiceTotal: parseFloat(value) });

                            // Clear existing timeout
                            if (debounceTimeoutRef.current) {
                              clearTimeout(debounceTimeoutRef.current);
                            }

                            debounceTimeoutRef.current = setTimeout(() => {
                              setDebouncedExternalTotal(value);
                            }, 500); // 500ms delay
                          }}
                          className={`w-full px-3 py-2 border rounded-lg focus:ring-2 focus:ring-blue-500 focus:border-blue-500 ${formErrors.externalInvoiceTotal ? 'border-red-500' : 'border-gray-300'
                            }`}
                          placeholder="External Invoice Total"
                        />
                        {formErrors.externalInvoiceTotal && (
                          <p className="text-red-500 text-xs mt-1">{formErrors.externalInvoiceTotal}</p>
                        )}
                      </div>
                    </div>
                  </div>

                  <h4 className="text-lg font-semibold text-blue-900 mb-4 flex items-center">
                    <svg className="w-5 h-5 mr-2" fill="none" stroke="currentColor" viewBox="0 0 24 24">
                      <path strokeLinecap="round" strokeLinejoin="round" strokeWidth={2} d="M9 7h6m0 10v-3m-3 3h.01M9 17h.01M9 14h.01M12 14h.01M15 11h.01M12 11h.01M9 11h.01M7 21h10a2 2 0 002-2V5a2 2 0 00-2-2H7a2 2 0 00-2 2v14a2 2 0 002 2z" />
                    </svg>
                    Receipt Summary
                  </h4>

                  <div className="grid grid-cols-3 gap-4">
                    <div className="text-center bg-white rounded-lg p-3 shadow-sm">
                      <div className="text-xs text-gray-600 mb-1">Items Count</div>
                      <div className="font-bold text-gray-900 text-xl">
                        {receiveData.receivedItems.reduce((sum, item) => sum + (item.quantityReceived || 0), 0)}
                      </div>
                    </div>
                    <div className="text-center bg-white rounded-lg p-3 shadow-sm">
                      <div className="text-xs text-gray-600 mb-1">Total GST</div>
                      <div className="font-bold text-green-700 text-lg">
                        {formatCurrency((() => {
                          let total = 0;
                          selectedPO.items.forEach((item, index) => {
                            const receivedItem = receiveData.receivedItems[index];
                            const quantityToReceive = receivedItem?.quantityReceived || 0;
                            if (quantityToReceive > 0) {
                              const gstRate = getProductGST(item.product);
                              const itemCalculation = calculateItemTotal({
                                quantity: quantityToReceive,
                                unitPrice: item.unitPrice,
                                gst: gstRate
                              });
                              total += itemCalculation.gstAmount;
                            }
                          });
                          return total;
                        })())}
                      </div>
                    </div>
                    <div className="text-center bg-white rounded-lg p-3 shadow-sm">
                      <div className="text-xs text-gray-600 mb-1">Subtotal</div>
                      <div className="font-bold text-blue-900 text-lg">
                        {formatCurrency((() => {
                          let total = 0;
                          selectedPO.items.forEach((item, index) => {
                            const receivedItem = receiveData.receivedItems[index];
                            const quantityToReceive = receivedItem?.quantityReceived || 0;
                            if (quantityToReceive > 0) {
                              total += quantityToReceive * item.unitPrice;
                            }
                          });
                          return total;
                        })())}
                      </div>
                    </div>
                  </div>

                  <div className="text-center w-full mt-4 bg-white rounded-lg p-3 shadow-sm">
                    <div className="text-xs text-gray-600 mb-1">Grand Total</div>
                    <div className="font-bold text-indigo-900 text-xl">
                      {formatCurrency((() => {
                        let total = 0;
                        selectedPO.items.forEach((item, index) => {
                          const receivedItem = receiveData.receivedItems[index];
                          const quantityToReceive = receivedItem?.quantityReceived || 0;
                          if (quantityToReceive > 0) {
                            const gstRate = getProductGST(item.product);
                            const itemCalculation = calculateItemTotal({
                              quantity: quantityToReceive,
                              unitPrice: item.unitPrice,
                              gst: gstRate
                            });
                            total += itemCalculation.total;
                          }
                        });
                        return total;
                      })())}
                    </div>
                  </div>

                  {/* Amount Comparison Message */}
                  {debouncedExternalTotal && (
                    <div className="mt-4 rounded-lg border">
                      {(() => {
                        // Calculate Grand Total
                        let grandTotal = 0;
                        selectedPO.items.forEach((item, index) => {
                          const receivedItem = receiveData.receivedItems[index];
                          const quantityToReceive = receivedItem?.quantityReceived || 0;
                          if (quantityToReceive > 0) {
                            const gstRate = getProductGST(item.product);
                            const itemCalculation = calculateItemTotal({
                              quantity: quantityToReceive,
                              unitPrice: item.unitPrice,
                              gst: gstRate
                            });
                            grandTotal += itemCalculation.total;
                          }
                        });

                        // Compare amounts using debounced value
                        const externalTotal = parseFloat(debouncedExternalTotal);
                        console.log("externalTotal:", externalTotal);

                        //const isMatching = Math.abs(externalTotal - grandTotal) < 0.0001; // Allow small floating point differences
                        const isMatching = externalTotal.toFixed(2) === grandTotal.toFixed(2);

                        return isMatching ? (
                          <div className="flex items-center text-green-700 bg-green-50 p-2 rounded border border-green-300">
                            <svg className="w-5 h-5 mr-2" fill="none" stroke="currentColor" viewBox="0 0 24 24">
                              <path strokeLinecap="round" strokeLinejoin="round" strokeWidth={2} d="M5 13l4 4L19 7" />
                            </svg>
                            <span className="font-medium">Amounts match - Invoice is correct</span>
                          </div>
                        ) : (
                          <div className="flex items-center text-red-700 p-2 rounded bg-gradient-to-r from-red-50 to-red-50 border border-red-300 ">
                            <svg className="w-5 h-5 mr-2" fill="none" stroke="currentColor" viewBox="0 0 24 24">
                              <path strokeLinecap="round" strokeLinejoin="round" strokeWidth={2} d="M12 9v2m0 4h.01m-6.938 4h13.856c1.54 0 2.502-1.667 1.732-2.5L13.732 4c-.77-.833-1.964-.833-2.732 0L3.732 16c-.77.833.192 2.5 1.732 2.5z" />
                            </svg>
                            <div>
                              <span className="font-medium">Amount mismatch detected</span>
                              <div className="text-sm mt-1">
                                <div className="mt-2">
                                  <div className="flex justify-between">
                                    <span>External Invoice Total:</span>
                                    <span className="font-semibold">{formatCurrency(externalTotal)}</span>
                                  </div>
                                  <div className="flex justify-between">
                                    <span>Calculated Total:</span>
                                    <span className="font-semibold">{formatCurrency(grandTotal)}</span>
                                  </div>
                                  <div className="flex justify-between">
                                    <span>Difference:</span>
                                    <span className={`font-semibold ${Math.abs(externalTotal - grandTotal) > 0.01 ? 'text-red-600' : 'text-green-600'}`}>
                                      {formatCurrency(Math.abs(externalTotal - grandTotal))}
                                    </span>
                                  </div>
                                </div>
                                <div className="mt-2 text-xs text-gray-600">
                                  <strong>Note:</strong> The External Invoice Total will be used as the final invoice amount.
                                </div>
                              </div>
                            </div>
                          </div>
                        );
                      })()}
                    </div>
                  )}
                </div>
              </div>

              {/* Validation Summary */}
              {formErrors && Object.keys(formErrors).length > 0 && Object.values(formErrors).some(error => error && error.trim() !== '') && (
                <div className="bg-red-50 border border-red-200 rounded-lg p-4 mb-6">
                  <div className="flex items-start">
                    <AlertTriangle className="w-5 h-5 text-red-600 mr-2 mt-0.5 flex-shrink-0" />
                    <div>
                      <h4 className="text-sm font-medium text-red-800 mb-2">Please fix the following errors:</h4>
                      <ul className="list-disc list-inside space-y-1 text-sm text-red-700">
                        {Object.entries(formErrors)
                          .filter(([field, error]) => error && error.trim() !== '') // Only show fields with actual error messages
                          .map(([field, error]) => (
                            <li key={field}>
                              <span className="font-medium">{field === 'gstInvoiceNumber' ? 'GST Invoice Number' :
                                field === 'location' ? 'Delivery Location' :
                                  field === 'receiptDate' ? 'Receipt Date' :
                                    field === 'shipDate' ? 'Ship Date' :
                                      field === 'noOfPackages' ? 'Number of Packages' :
                                        field === 'invoiceDate' ? 'Invoice Date' :
                                          field === 'items' ? 'Items' : field}:</span> {error}
                            </li>
                          ))}
                      </ul>
                    </div>
                  </div>
                </div>
              )}

              {/* Action Buttons */}
              <div className="flex space-x-4 pt-6 border-t border-gray-200">
                <button
                  onClick={() => {
                    setShowReceiveModal(false);
                    setDebouncedExternalTotal('')
                    setFormErrors({})
                    clearGstInvoiceValidation()
                    setReceiveData({
                      location: '',
                      receiptDate: '',
                      inspectedBy: '',
                      receivedItems: [],
                      items: [],
                      // New shipping and documentation fields
                      shipDate: new Date().toISOString().split('T')[0],
                      docketNumber: '',
                      noOfPackages: 1,
                      gstInvoiceNumber: '',
                      invoiceDate: new Date().toISOString().split('T')[0],
                      documentNumber: '',
                      documentDate: new Date().toISOString().split('T')[0],
                    });
                  }}
                  className="flex-1 px-6 py-3 border border-gray-300 text-gray-700 rounded-lg hover:bg-gray-50 transition-colors font-medium"
                >
                  Cancel
                </button>
                <button
                  onClick={() => {
                    handleReceiveItems();
                  }}
                  disabled={submitting}
                  className="flex-1 px-6 py-3 bg-green-600 text-white rounded-lg hover:bg-green-700 transition-colors disabled:opacity-50 disabled:cursor-not-allowed font-medium"
                >
                  {submitting ? 'Receiving...' : 'Confirm Receipt'}
                </button>
              </div>
            </div>
          </div>
        </div>
      )}

      {/* Payment Update Modal - Invoice Style */}
      {showPaymentModal && selectedPO && (
        <div className="fixed inset-0 bg-black bg-opacity-50 flex items-center justify-center z-50">
          <div className="bg-white rounded-xl shadow-xl w-full max-w-4xl m-4 max-h-[90vh] overflow-y-auto">
            {/* Invoice Header */}
            <div className="bg-gradient-to-r from-blue-600 to-blue-700 text-white p-6 rounded-t-xl">
              <div className="flex items-center justify-between">
                <div className="flex items-center space-x-4">
                  <div className="p-3 bg-white bg-opacity-20 rounded-lg">
                    <IndianRupee className="w-8 h-8" />
                  </div>
                  <div>
                    <h2 className="text-2xl font-bold">Payment Update</h2>
                    <p className="text-blue-100 mt-1">
                      Purchase Order: <span className="font-semibold">{selectedPO.poNumber}</span>
                    </p>
                  </div>
                </div>
                <button
                  onClick={() => setShowPaymentModal(false)}
                  className="text-white hover:text-blue-100 p-2 hover:bg-white hover:bg-opacity-20 rounded-lg transition-colors"
                >
                  <X className="w-6 h-6" />
                </button>
              </div>
            </div>

            <div className="p-6 space-y-6">
              {/* Invoice Information Grid */}
              <div className="grid grid-cols-1 lg:grid-cols-3 gap-6">
                {/* Left Column - PO Details */}
                <div className="lg:col-span-1 space-y-4">
                  <div className="bg-gray-50 rounded-lg p-4 border border-gray-200">
                    <h3 className="text-lg font-semibold text-gray-900 mb-3 flex items-center">
                      <Package className="w-5 h-5 mr-2 text-blue-600" />
                      Purchase Order Details
                    </h3>
                    <div className="space-y-3 text-sm">
                      <div className="flex justify-between">
                        <span className="text-gray-600">PO Number:</span>
                        <span className="font-semibold text-gray-900">{selectedPO.poNumber}</span>
                      </div>
                      <div className="flex justify-between">
                        <span className="text-gray-600">Supplier:</span>
                        <span className="font-semibold text-gray-900">
                          {typeof selectedPO.supplier === 'string' ? selectedPO.supplier : (selectedPO.supplier as Supplier)?.name || 'Unknown'}
                        </span>
                      </div>
                      <div className="flex justify-between">
                        <span className="text-gray-600">Order Date:</span>
                        <span className="font-semibold text-gray-900">{formatDate(selectedPO.orderDate)}</span>
                      </div>
                      <div className="flex justify-between">
                        <span className="text-gray-600">Status:</span>
                        <span className={`inline-flex px-2 py-1 text-xs font-semibold rounded-full ${getStatusColor(selectedPO.status)}`}>
                          {selectedPO.status.charAt(0).toUpperCase() + selectedPO.status.slice(1)}
                        </span>
                      </div>
                    </div>
                  </div>

                  {/* Payment Summary Card */}
                  <div className="bg-gradient-to-br from-green-50 to-emerald-50 rounded-lg p-4 border border-green-200">
                    <h3 className="text-lg font-semibold text-green-900 mb-3 flex items-center">
                      <IndianRupee className="w-5 h-5 mr-2 text-green-600" />
                      Payment Summary
                    </h3>
                    <div className="space-y-3">
                      <div className="flex justify-between items-center">
                        <span className="text-green-700 font-medium">Total Amount:</span>
                        <span className="text-xl font-bold text-green-900">{formatCurrency(selectedPO.totalAmount)}</span>
                      </div>
                      <div className="flex justify-between items-center">
                        <span className="text-green-700 font-medium">Paid Amount:</span>
                        <span className="text-lg font-semibold text-green-600">{formatCurrency(selectedPO.paidAmount || 0)}</span>
                      </div>
                      <div className="flex justify-between items-center">
                        <span className="text-green-700 font-medium">Remaining:</span>
                        <span className="text-lg font-semibold text-orange-600">
                          {formatCurrency(selectedPO.remainingAmount || (selectedPO.totalAmount - (selectedPO.paidAmount || 0)))}
                        </span>
                      </div>
                      <div className="pt-2 border-t border-green-200">
                        <div className="flex justify-between items-center">
                          <span className="text-green-700 font-medium">Payment Status:</span>
                          <span className={`inline-flex px-3 py-1 text-xs font-semibold rounded-full ${selectedPO.paymentStatus === 'paid' ? 'bg-green-100 text-green-800' :
                              selectedPO.paymentStatus === 'partial' ? 'bg-yellow-100 text-yellow-800' :
                                'bg-gray-100 text-gray-800'
                            }`}>
                            {(selectedPO.paymentStatus
                              ? selectedPO.paymentStatus.charAt(0).toUpperCase() + selectedPO.paymentStatus.slice(1)
                              : 'Pending')}
                          </span>
                        </div>
                      </div>
                    </div>
                  </div>
                </div>

                {/* Right Column - Payment Form */}
                <div className="lg:col-span-2 space-y-6">
                  <div className="bg-white border border-gray-200 rounded-lg p-6 shadow-sm">
                    <h3 className="text-lg font-semibold text-gray-900 mb-4 flex items-center">
                      {/* <svg className="w-5 h-5 mr-2 text-blue-600" fill="none" stroke="currentColor" viewBox="0 0 24 24">
                        <path strokeLinecap="round" strokeLinejoin="round" strokeWidth={2} d="M12 8c-1.657 0-3 .895-3 2s1.343 2 3 2 3 .895 3 2-1.343 2-3 2m0-8c1.11 0 2.08.402 2.599 1M12 8V7m0 1v8m0 0v1m0-1c-1.11 0-2.08-.402-2.599-1" />
                      </svg> */}
                      Payment Details
                    </h3>

                    <div className="grid grid-cols-1 md:grid-cols-2 gap-4">
                      {/* Payment Amount */}
                      <div className="md:col-span-2">
                        <label className="block text-sm font-medium text-gray-700 mb-2">
                          Payment Amount (₹) <span className="text-red-500">*</span>
                        </label>

                        {/* Quick Payment Buttons */}
                        <div className="mb-2">
                          <div className="text-xs text-gray-500 mb-2">Quick Payment Options:</div>
                          <div className="flex space-x-3">
                            <button
                              type="button"
                              onClick={() => {
                                const halfAmount = Math.ceil((selectedPO.remainingAmount || (selectedPO.totalAmount - (selectedPO.paidAmount || 0))) / 2);
                                const roundedHalfAmount = Math.round(halfAmount * 100) / 100; // Ensure 2 decimal places
                                setPaymentUpdate({ ...paymentUpdate, paidAmount: roundedHalfAmount });
                                if (formErrors.paidAmount) {
                                  setFormErrors(prev => ({ ...prev, paidAmount: '' }));
                                }
                              }}
                              className="flex-1 px-4 py-2 bg-orange-100 text-orange-700 border border-orange-300 rounded-lg hover:bg-orange-200 transition-colors font-medium text-sm flex items-center justify-center"
                              title="Set payment amount to 50% of remaining balance"
                            >
                              <Clock className="w-4 h-4 mr-1" />
                              Half Payment
                            </button>
                            <button
                              type="button"
                              onClick={() => {
                                const fullAmount = selectedPO.remainingAmount || (selectedPO.totalAmount - (selectedPO.paidAmount || 0));
                                const roundedFullAmount = Math.round(fullAmount * 100) / 100; // Ensure 2 decimal places
                                setPaymentUpdate({ ...paymentUpdate, paidAmount: roundedFullAmount });
                                if (formErrors.paidAmount) {
                                  setFormErrors(prev => ({ ...prev, paidAmount: '' }));
                                }
                              }}
                              className="flex-1 px-4 py-2 bg-green-100 text-green-700 border border-green-300 rounded-lg hover:bg-green-200 transition-colors font-medium text-sm flex items-center justify-center"
                              title="Set payment amount to 100% of remaining balance"
                            >
                              <Check className="w-4 h-4 mr-1" />
                              Full Payment
                            </button>
                          </div>
                        </div>

                        <div className="relative">
                          <span className="absolute left-3 top-3 text-gray-500 text-lg">₹</span>
                          <input
                            type="number"
                            min="0"
                            max={selectedPO.remainingAmount || (selectedPO.totalAmount - (selectedPO.paidAmount || 0))}
                            step="1"
                            value={paymentUpdate.paidAmount === 0 ? '' : paymentUpdate.paidAmount}
                            onChange={(e) => {
                              const value = e.target.value;
                              const amount = value === '' ? 0 : parseFloat(value) || 0;
                              setPaymentUpdate({ ...paymentUpdate, paidAmount: amount });

                              if (formErrors.paidAmount && amount > 0 && amount <= (selectedPO.remainingAmount || (selectedPO.totalAmount - (selectedPO.paidAmount || 0)))) {
                                setFormErrors(prev => ({ ...prev, paidAmount: '' }));
                              }
                            }}
                            className={`w-full pl-10 pr-12 py-3 border rounded-lg focus:ring-2 focus:ring-blue-500 focus:border-blue-500 transition-colors text-lg ${formErrors.paidAmount ? 'border-red-500' : 'border-gray-300'
                              }`}
                            placeholder="0"
                          />
                          {paymentUpdate.paidAmount > 0 && (
                            <button
                              type="button"
                              onClick={() => {
                                setPaymentUpdate({ ...paymentUpdate, paidAmount: 0 });
                                if (formErrors.paidAmount) {
                                  setFormErrors(prev => ({ ...prev, paidAmount: '' }));
                                }
                              }}
                              className="absolute right-3 top-3 text-gray-400 hover:text-gray-600 transition-colors"
                              title="Clear field"
                            >
                              <svg className="w-5 h-5" fill="none" stroke="currentColor" viewBox="0 0 24 24">
                                <path strokeLinecap="round" strokeLinejoin="round" strokeWidth={2} d="M6 18L18 6M6 6l12 12" />
                              </svg>
                            </button>
                          )}
                        </div>
                        {formErrors.paidAmount && (
                          <p className="text-red-500 text-xs mt-1">{formErrors.paidAmount}</p>
                        )}

                        {/* Amount Info */}
                        <div className="mt-2 text-xs text-gray-600">
                          <span className="font-medium">Remaining Amount:</span> {formatCurrency(selectedPO.remainingAmount || (selectedPO.totalAmount - (selectedPO.paidAmount || 0)))}
                        </div>

                        {/* Payment Type Indicator */}
                        {paymentUpdate.paidAmount > 0 && (
                          <div className="mt-2">
                            {paymentUpdate.paidAmount === (selectedPO.remainingAmount || (selectedPO.totalAmount - (selectedPO.paidAmount || 0))) ? (
                              <span className="inline-flex items-center px-2 py-1 text-xs font-medium bg-green-100 text-green-800 rounded-full">
                                <Check className="w-3 h-3 mr-1" />
                                Full Payment
                              </span>
                            ) : paymentUpdate.paidAmount === Math.ceil((selectedPO.remainingAmount || (selectedPO.totalAmount - (selectedPO.paidAmount || 0))) / 2) ? (
                              <span className="inline-flex items-center px-2 py-1 text-xs font-medium bg-orange-100 text-orange-800 rounded-full">
                                <Clock className="w-3 h-3 mr-1" />
                                Half Payment
                              </span>
                            ) : (
                              <span className="inline-flex items-center px-2 py-1 text-xs font-medium bg-blue-100 text-blue-800 rounded-full">
                                <Edit className="w-3 h-3 mr-1" />
                                Custom Amount
                              </span>
                            )}
                          </div>
                        )}
                      </div>

                      {/* Payment Method */}
                      <div>
                        <label className="block text-sm font-medium text-gray-700 mb-2">
                          Payment Method <span className="text-red-500">*</span>
                        </label>
                        <div className="relative dropdown-container">
                          <button
                            onClick={() => setShowPaymentMethodDropdown(!showPaymentMethodDropdown)}
                            className={`flex items-center justify-between w-full px-4 py-3 text-left border rounded-lg focus:ring-2 focus:ring-blue-500 focus:border-blue-500 transition-colors hover:border-gray-400 bg-gray-50 ${formErrors.paymentMethod ? 'border-red-500' : 'border-gray-300'
                              }`}
                          >
                            <span className="text-gray-700 font-medium">{getPaymentMethodLabel(paymentUpdate.paymentMethod)}</span>
                            <ChevronDown className={`w-4 h-4 text-gray-400 transition-transform ${showPaymentMethodDropdown ? 'rotate-180' : ''}`} />
                          </button>
                          {formErrors.paymentMethod && (
                            <p className="text-red-500 text-sm mt-1">{formErrors.paymentMethod}</p>
                          )}
                          {showPaymentMethodDropdown && (
                            <div className="absolute top-full left-0 right-0 mt-1 bg-white border border-gray-200 rounded-lg shadow-lg z-50 py-1">
                              {[
                                { value: '', label: 'Select payment method' },
                                { value: 'cash', label: 'Cash' },
                                { value: 'cheque', label: 'Cheque' },
                                { value: 'bank_transfer', label: 'Bank Transfer' },
                                { value: 'upi', label: 'UPI' },
                                { value: 'card', label: 'Credit/Debit Card' },
                                { value: 'other', label: 'Other' }
                              ].map((option) => (
                                <button
                                  key={option.value}
                                  onClick={() => {
                                    // Set payment method
                                    const next = { ...paymentUpdate, paymentMethod: option.value } as typeof paymentUpdate;

                                    // If selecting Bank Transfer, try to prefill from supplier bank details
                                    if (option.value === 'bank_transfer' && selectedPO) {
                                      // Prefill asynchronously from supplier if possible
                                      setTimeout(() => { prefillBankFromSupplier(); }, 0);
                                    }

                                    setPaymentUpdate(next);
                                    setShowPaymentMethodDropdown(false);

                                    if (formErrors.paymentMethod && option.value) {
                                      setFormErrors(prev => ({ ...prev, paymentMethod: '' }));
                                    }
                                  }}
                                  className={`w-full px-4 py-3 text-left hover:bg-gray-50 transition-colors ${paymentUpdate.paymentMethod === option.value ? 'bg-blue-50 text-blue-600' : 'text-gray-700'
                                    }`}
                                >
                                  {option.label}
                                </button>
                              ))}
                            </div>
                          )}
                        </div>
                      </div>

                      {/* Dynamic Payment Method Details */}
                      {paymentUpdate.paymentMethod && paymentUpdate.paymentMethod !== '' && (
                        <div className="md:col-span-2 bg-gray-50 rounded-lg p-4 border border-gray-200">
                          <h4 className="text-sm font-medium text-gray-900 mb-4 flex items-center">
                            <svg className="w-4 h-4 mr-2 text-blue-600" fill="none" stroke="currentColor" viewBox="0 0 24 24">
                              <path strokeLinecap="round" strokeLinejoin="round" strokeWidth={2} d="M9 12l2 2 4-4m6 2a9 9 0 11-18 0 9 9 0 0118 0z" />
                            </svg>
                            Payment Method Details - {getPaymentMethodLabel(paymentUpdate.paymentMethod)}
                          </h4>

                          {/* Cash Payment Details */}
                          {paymentUpdate.paymentMethod === 'cash' && (
                            <div className="grid grid-cols-1 md:grid-cols-2 gap-4">
                              <div>
                                <label className="block text-sm font-medium text-gray-700 mb-2">
                                  Received By
                                </label>
                                <input
                                  type="text"
                                  value={paymentUpdate.paymentMethodDetails?.cash?.receivedBy || ''}
                                  onChange={(e) => updatePaymentMethodDetails('cash', 'receivedBy', e.target.value)}
                                  className="w-full px-3 py-2 border border-gray-300 rounded-lg focus:ring-2 focus:ring-blue-500 focus:border-blue-500 transition-colors"
                                  placeholder="Who received the cash?"
                                />
                              </div>
                              <div>
                                <label className="block text-sm font-medium text-gray-700 mb-2">
                                  Receipt Number
                                </label>
                                <input
                                  type="text"
                                  value={paymentUpdate.paymentMethodDetails?.cash?.receiptNumber || ''}
                                  onChange={(e) => setPaymentUpdate({
                                    ...paymentUpdate,
                                    paymentMethodDetails: {
                                      ...paymentUpdate.paymentMethodDetails,
                                      cash: {
                                        ...paymentUpdate.paymentMethodDetails?.cash,
                                        receiptNumber: e.target.value
                                      }
                                    }
                                  })}
                                  className="w-full px-3 py-2 border border-gray-300 rounded-lg focus:ring-2 focus:ring-blue-500 focus:border-blue-500 transition-colors"
                                  placeholder="Receipt number (optional)"
                                />
                              </div>
                            </div>
                          )}

                          {/* Cheque Payment Details */}
                          {paymentUpdate.paymentMethod === 'cheque' && (
                            <div className="grid grid-cols-1 md:grid-cols-2 gap-4">
                              <div>
                                <label className="block text-sm font-medium text-gray-700 mb-2">
                                  Cheque Number <span className="text-red-500">*</span>
                                </label>
                                <input
                                  type="text"
                                  value={paymentUpdate.paymentMethodDetails?.cheque?.chequeNumber || ''}
                                  onChange={(e) => {
                                    updatePaymentMethodDetails('cheque', 'chequeNumber', e.target.value);
                                    if (formErrors.chequeNumber) {
                                      setFormErrors(prev => ({ ...prev, chequeNumber: '' }));
                                    }
                                  }}
                                  className={`w-full px-3 py-2 border rounded-lg focus:ring-2 focus:ring-blue-500 focus:border-blue-500 transition-colors ${formErrors.chequeNumber ? 'border-red-500' : 'border-gray-300'
                                    }`}
                                  placeholder="Enter cheque number"
                                  required
                                />
                                {formErrors.chequeNumber && (
                                  <p className="text-red-500 text-xs mt-1">{formErrors.chequeNumber}</p>
                                )}
                              </div>
                              <div>
                                <label className="block text-sm font-medium text-gray-700 mb-2">
                                  Bank Name <span className="text-red-500">*</span>
                                </label>
                                <input
                                  type="text"
                                  value={paymentUpdate.paymentMethodDetails?.cheque?.bankName || ''}
                                  onChange={(e) => {
                                    updatePaymentMethodDetails('cheque', 'bankName', e.target.value);
                                    if (formErrors.bankName) {
                                      setFormErrors(prev => ({ ...prev, bankName: '' }));
                                    }
                                  }}
                                  className={`w-full px-3 py-2 border rounded-lg focus:ring-2 focus:ring-blue-500 focus:border-blue-500 transition-colors ${formErrors.bankName ? 'border-red-500' : 'border-gray-300'
                                    }`}
                                  placeholder="Enter bank name"
                                  required
                                />
                                {formErrors.bankName && (
                                  <p className="text-red-500 text-xs mt-1">{formErrors.bankName}</p>
                                )}
                              </div>
                              <div>
                                <label className="block text-sm font-medium text-gray-700 mb-2">
                                  Branch Name
                                </label>
                                <input
                                  type="text"
                                  value={paymentUpdate.paymentMethodDetails?.cheque?.branchName || ''}
                                  onChange={(e) => setPaymentUpdate({
                                    ...paymentUpdate,
                                    paymentMethodDetails: {
                                      ...paymentUpdate.paymentMethodDetails,
                                      cheque: {
                                        ...paymentUpdate.paymentMethodDetails?.cheque,
                                        branchName: e.target.value
                                      }
                                    }
                                  })}
                                  className="w-full px-3 py-2 border border-gray-300 rounded-lg focus:ring-2 focus:ring-blue-500 focus:border-blue-500 transition-colors"
                                  placeholder="Enter branch name"
                                />
                              </div>
                              <div>
                                <label className="block text-sm font-medium text-gray-700 mb-2">
                                  Issue Date <span className="text-red-500">*</span>
                                </label>
                                <input
                                  type="date"
                                  value={paymentUpdate.paymentMethodDetails?.cheque?.issueDate || ''}
                                  onChange={(e) => {
                                    updatePaymentMethodDetails('cheque', 'issueDate', e.target.value);
                                    if (formErrors.issueDate) {
                                      setFormErrors(prev => ({ ...prev, issueDate: '' }));
                                    }
                                  }}
                                  className={`w-full px-3 py-2 border rounded-lg focus:ring-2 focus:ring-blue-500 focus:border-blue-500 transition-colors ${formErrors.issueDate ? 'border-red-500' : 'border-gray-300'
                                    }`}
                                  required
                                />
                                {formErrors.issueDate && (
                                  <p className="text-red-500 text-xs mt-1">{formErrors.issueDate}</p>
                                )}
                              </div>
                              <div>
                                <label className="block text-sm font-medium text-gray-700 mb-2">
                                  Account Holder Name
                                </label>
                                <input
                                  type="text"
                                  value={paymentUpdate.paymentMethodDetails?.cheque?.accountHolderName || ''}
                                  onChange={(e) => setPaymentUpdate({
                                    ...paymentUpdate,
                                    paymentMethodDetails: {
                                      ...paymentUpdate.paymentMethodDetails,
                                      cheque: {
                                        ...paymentUpdate.paymentMethodDetails?.cheque,
                                        accountHolderName: e.target.value
                                      }
                                    }
                                  })}
                                  className="w-full px-3 py-2 border border-gray-300 rounded-lg focus:ring-2 focus:ring-blue-500 focus:border-blue-500 transition-colors"
                                  placeholder="Enter account holder name"
                                />
                              </div>
                              <div>
                                <label className="block text-sm font-medium text-gray-700 mb-2">
                                  Account Number
                                </label>
                                <input
                                  type="text"
                                  value={paymentUpdate.paymentMethodDetails?.cheque?.accountNumber || ''}
                                  onChange={(e) => setPaymentUpdate({
                                    ...paymentUpdate,
                                    paymentMethodDetails: {
                                      ...paymentUpdate.paymentMethodDetails,
                                      cheque: {
                                        ...paymentUpdate.paymentMethodDetails?.cheque,
                                        accountNumber: e.target.value
                                      }
                                    }
                                  })}
                                  className="w-full px-3 py-2 border border-gray-300 rounded-lg focus:ring-2 focus:ring-blue-500 focus:border-blue-500 transition-colors"
                                  placeholder="Enter account number"
                                />
                              </div>
                            </div>
                          )}

                          {/* Bank Transfer Details */}
                          {paymentUpdate.paymentMethod === 'bank_transfer' && (
                            <div className="grid grid-cols-1 md:grid-cols-2 gap-4">
                              <div>
                                <label className="block text-sm font-medium text-gray-700 mb-2">
                                  Bank Name <span className="text-red-500">*</span>
                                </label>
                                <input
                                  type="text"
                                  value={paymentUpdate.paymentMethodDetails?.bankTransfer?.bankName || ''}
                                  onChange={(e) => {
                                    updatePaymentMethodDetails('bankTransfer', 'bankName', e.target.value);
                                    if (formErrors.bankName) {
                                      setFormErrors(prev => ({ ...prev, bankName: '' }));
                                    }
                                  }}
                                  className={`w-full px-3 py-2 border rounded-lg focus:ring-2 focus:ring-blue-500 focus:border-blue-500 transition-colors ${formErrors.bankName ? 'border-red-500' : 'border-gray-300'
                                    }`}
                                  placeholder="Enter bank name"
                                  required
                                />
                                {formErrors.bankName && (
                                  <p className="text-red-500 text-xs mt-1">{formErrors.bankName}</p>
                                )}
                              </div>
                              <div>
                                <label className="block text-sm font-medium text-gray-700 mb-2">
                                  Account Number <span className="text-red-500">*</span>
                                </label>
                                <input
                                  type="text"
                                  value={paymentUpdate.paymentMethodDetails?.bankTransfer?.accountNumber || ''}
                                  onChange={(e) => {
                                    updatePaymentMethodDetails('bankTransfer', 'accountNumber', e.target.value);
                                    if (formErrors.accountNumber) {
                                      setFormErrors(prev => ({ ...prev, accountNumber: '' }));
                                    }
                                  }}
                                  className={`w-full px-3 py-2 border rounded-lg focus:ring-2 focus:ring-blue-500 focus:border-blue-500 transition-colors ${formErrors.accountNumber ? 'border-red-500' : 'border-gray-300'
                                    }`}
                                  placeholder="Enter account number"
                                  required
                                />
                                {formErrors.accountNumber && (
                                  <p className="text-red-500 text-xs mt-1">{formErrors.accountNumber}</p>
                                )}
                              </div>
                              <div>
                                <label className="block text-sm font-medium text-gray-700 mb-2">
                                  Branch Name <span className="text-red-500">*</span>
                                </label>
                                <input
                                  type="text"
                                  value={paymentUpdate.paymentMethodDetails?.bankTransfer?.branchName || ''}
                                  onChange={(e) => {
                                    updatePaymentMethodDetails('bankTransfer', 'branchName', e.target.value);
                                    if (formErrors.branchName) {
                                      setFormErrors(prev => ({ ...prev, branchName: '' }));
                                    }
                                  }}
                                  className={`w-full px-3 py-2 border rounded-lg focus:ring-2 focus:ring-blue-500 focus:border-blue-500 transition-colors ${formErrors.branchName ? 'border-red-500' : 'border-gray-300'}`}
                                  placeholder="Enter branch name"
                                  required
                                />
                                {formErrors.branchName && (
                                  <p className="text-red-500 text-xs mt-1">{formErrors.branchName}</p>
                                )}
                              </div>
                              <div>
                                <label className="block text-sm font-medium text-gray-700 mb-2">
                                  IFSC Code <span className="text-red-500">*</span>
                                </label>
                                <input
                                  type="text"
                                  value={paymentUpdate.paymentMethodDetails?.bankTransfer?.ifscCode || ''}
                                  onChange={(e) => {
                                    updatePaymentMethodDetails('bankTransfer', 'ifscCode', e.target.value);
                                    if (formErrors.ifscCode) {
                                      setFormErrors(prev => ({ ...prev, ifscCode: '' }));
                                    }
                                  }}
                                  className={`w-full px-3 py-2 border rounded-lg focus:ring-2 focus:ring-blue-500 focus:border-blue-500 transition-colors ${formErrors.ifscCode ? 'border-red-500' : 'border-gray-300'
                                    }`}
                                  placeholder="Enter IFSC code"
                                  required
                                />
                                {formErrors.ifscCode && (
                                  <p className="text-red-500 text-xs mt-1">{formErrors.ifscCode}</p>
                                )}
                              </div>
                              <div>
                                <label className="block text-sm font-medium text-gray-700 mb-2">
                                  Transaction ID
                                </label>
                                <input
                                  type="text"
                                  value={paymentUpdate.paymentMethodDetails?.bankTransfer?.transactionId || ''}
                                  onChange={(e) => {
                                    updatePaymentMethodDetails('bankTransfer', 'transactionId', e.target.value);
                                    if (formErrors.transactionId) {
                                      setFormErrors(prev => ({ ...prev, transactionId: '' }));
                                    }
                                  }}
                                  className="w-full px-3 py-2 border rounded-lg focus:ring-2 focus:ring-blue-500 focus:border-blue-500 transition-colors border-gray-300"
                                  placeholder="Enter transaction ID (optional)"
                                />
                              </div>
                              <div>
                                <label className="block text-sm font-medium text-gray-700 mb-2">
                                  Transfer Date
                                </label>
                                <input
                                  type="date"
                                  value={paymentUpdate.paymentMethodDetails?.bankTransfer?.transferDate || ''}
                                  onChange={(e) => {
                                    updatePaymentMethodDetails('bankTransfer', 'transferDate', e.target.value);
                                    if (formErrors.transferDate) {
                                      setFormErrors(prev => ({ ...prev, transferDate: '' }));
                                    }
                                  }}
                                  className="w-full px-3 py-2 border rounded-lg focus:ring-2 focus:ring-blue-500 focus:border-blue-500 transition-colors border-gray-300"
                                  placeholder="Select transfer date (optional)"
                                />
                              </div>
                              <div>
                                <label className="block text-sm font-medium text-gray-700 mb-2">
                                  Reference Number
                                </label>
                                <input
                                  type="text"
                                  value={paymentUpdate.paymentMethodDetails?.bankTransfer?.referenceNumber || ''}
                                  onChange={(e) => setPaymentUpdate({
                                    ...paymentUpdate,
                                    paymentMethodDetails: {
                                      ...paymentUpdate.paymentMethodDetails,
                                      bankTransfer: {
                                        ...paymentUpdate.paymentMethodDetails?.bankTransfer,
                                        referenceNumber: e.target.value
                                      }
                                    }
                                  })}
                                  className="w-full px-3 py-2 border border-gray-300 rounded-lg focus:ring-2 focus:ring-blue-500 focus:border-blue-500 transition-colors"
                                  placeholder="Enter reference number"
                                />
                              </div>
                            </div>
                          )}

                          {/* UPI Payment Details */}
                          {paymentUpdate.paymentMethod === 'upi' && (
                            <div className="grid grid-cols-1 md:grid-cols-2 gap-4">
                              <div>
                                <label className="block text-sm font-medium text-gray-700 mb-2">
                                  UPI ID <span className="text-red-500">*</span>
                                </label>
                                <input
                                  type="text"
                                  value={paymentUpdate.paymentMethodDetails?.upi?.upiId || ''}
                                  onChange={(e) => {
                                    updatePaymentMethodDetails('upi', 'upiId', e.target.value);
                                    if (formErrors.upiId) {
                                      setFormErrors(prev => ({ ...prev, upiId: '' }));
                                    }
                                  }}
                                  className={`w-full px-3 py-2 border rounded-lg focus:ring-2 focus:ring-blue-500 focus:border-blue-500 transition-colors ${formErrors.upiId ? 'border-red-500' : 'border-gray-300'
                                    }`}
                                  placeholder="Enter UPI ID"
                                  required
                                />
                                {formErrors.upiId && (
                                  <p className="text-red-500 text-xs mt-1">{formErrors.upiId}</p>
                                )}
                              </div>
                              <div>
                                <label className="block text-sm font-medium text-gray-700 mb-2">
                                  Transaction ID <span className="text-red-500">*</span>
                                </label>
                                <input
                                  type="text"
                                  value={paymentUpdate.paymentMethodDetails?.upi?.transactionId || ''}
                                  onChange={(e) => {
                                    updatePaymentMethodDetails('upi', 'transactionId', e.target.value);
                                    if (formErrors.transactionId) {
                                      setFormErrors(prev => ({ ...prev, transactionId: '' }));
                                    }
                                  }}
                                  className={`w-full px-3 py-2 border rounded-lg focus:ring-2 focus:ring-blue-500 focus:border-blue-500 transition-colors ${formErrors.transactionId ? 'border-red-500' : 'border-gray-300'
                                    }`}
                                  placeholder="Enter transaction ID"
                                  required
                                />
                                {formErrors.transactionId && (
                                  <p className="text-red-500 text-xs mt-1">{formErrors.transactionId}</p>
                                )}
                              </div>
                              <div>
                                <label className="block text-sm font-medium text-gray-700 mb-2">
                                  Payer Name
                                </label>
                                <input
                                  type="text"
                                  value={paymentUpdate.paymentMethodDetails?.upi?.payerName || ''}
                                  onChange={(e) => setPaymentUpdate({
                                    ...paymentUpdate,
                                    paymentMethodDetails: {
                                      ...paymentUpdate.paymentMethodDetails,
                                      upi: {
                                        ...paymentUpdate.paymentMethodDetails?.upi,
                                        payerName: e.target.value
                                      }
                                    }
                                  })}
                                  className="w-full px-3 py-2 border border-gray-300 rounded-lg focus:ring-2 focus:ring-blue-500 focus:border-blue-500 transition-colors"
                                  placeholder="Enter payer name"
                                />
                              </div>
                              <div>
                                <label className="block text-sm font-medium text-gray-700 mb-2">
                                  Payer Phone
                                </label>
                                <input
                                  type="text"
                                  value={paymentUpdate.paymentMethodDetails?.upi?.payerPhone || ''}
                                  onChange={(e) => setPaymentUpdate({
                                    ...paymentUpdate,
                                    paymentMethodDetails: {
                                      ...paymentUpdate.paymentMethodDetails,
                                      upi: {
                                        ...paymentUpdate.paymentMethodDetails?.upi,
                                        payerPhone: e.target.value
                                      }
                                    }
                                  })}
                                  className="w-full px-3 py-2 border border-gray-300 rounded-lg focus:ring-2 focus:ring-blue-500 focus:border-blue-500 transition-colors"
                                  placeholder="Enter payer phone"
                                />
                              </div>
                            </div>
                          )}

                          {/* Card Payment Details */}
                          {paymentUpdate.paymentMethod === 'card' && (
                            <div className="grid grid-cols-1 md:grid-cols-2 gap-4">
                              <div>
                                <label className="block text-sm font-medium text-gray-700 mb-2">
                                  Card Type <span className="text-red-500">*</span>
                                </label>
                                <select
                                  value={paymentUpdate.paymentMethodDetails?.card?.cardType || ''}
                                  onChange={(e) => {
                                    updatePaymentMethodDetails('card', 'cardType', e.target.value);
                                    if (formErrors.cardType) {
                                      setFormErrors(prev => ({ ...prev, cardType: '' }));
                                    }
                                  }}
                                  className={`w-full px-3 py-2 border rounded-lg focus:ring-2 focus:ring-blue-500 focus:border-blue-500 transition-colors ${formErrors.cardType ? 'border-red-500' : 'border-gray-300'
                                    }`}
                                  required
                                >
                                  <option value="">Select card type</option>
                                  <option value="credit">Credit Card</option>
                                  <option value="debit">Debit Card</option>
                                  <option value="prepaid">Prepaid Card</option>
                                </select>
                                {formErrors.cardType && (
                                  <p className="text-red-500 text-xs mt-1">{formErrors.cardType}</p>
                                )}
                              </div>
                              <div>
                                <label className="block text-sm font-medium text-gray-700 mb-2">
                                  Card Network <span className="text-red-500">*</span>
                                </label>
                                <select
                                  value={paymentUpdate.paymentMethodDetails?.card?.cardNetwork || ''}
                                  onChange={(e) => {
                                    updatePaymentMethodDetails('card', 'cardNetwork', e.target.value);
                                    if (formErrors.cardNetwork) {
                                      setFormErrors(prev => ({ ...prev, cardNetwork: '' }));
                                    }
                                  }}
                                  className={`w-full px-3 py-2 border rounded-lg focus:ring-2 focus:ring-blue-500 focus:border-blue-500 transition-colors ${formErrors.cardNetwork ? 'border-red-500' : 'border-gray-300'
                                    }`}
                                  required
                                >
                                  <option value="">Select card network</option>
                                  <option value="visa">Visa</option>
                                  <option value="mastercard">Mastercard</option>
                                  <option value="amex">American Express</option>
                                  <option value="rupay">RuPay</option>
                                  <option value="other">Other</option>
                                </select>
                                {formErrors.cardNetwork && (
                                  <p className="text-red-500 text-xs mt-1">{formErrors.cardNetwork}</p>
                                )}
                              </div>
                              <div>
                                <label className="block text-sm font-medium text-gray-700 mb-2">
                                  Last 4 Digits <span className="text-red-500">*</span>
                                </label>
                                <input
                                  type="text"
                                  maxLength={4}
                                  value={paymentUpdate.paymentMethodDetails?.card?.lastFourDigits || ''}
                                  onChange={(e) => {
                                    updatePaymentMethodDetails('card', 'lastFourDigits', e.target.value);
                                    if (formErrors.lastFourDigits) {
                                      setFormErrors(prev => ({ ...prev, lastFourDigits: '' }));
                                    }
                                  }}
                                  className={`w-full px-3 py-2 border rounded-lg focus:ring-2 focus:ring-blue-500 focus:border-blue-500 transition-colors ${formErrors.lastFourDigits ? 'border-red-500' : 'border-gray-300'
                                    }`}
                                  placeholder="Last 4 digits"
                                  required
                                />
                                {formErrors.lastFourDigits && (
                                  <p className="text-red-500 text-xs mt-1">{formErrors.lastFourDigits}</p>
                                )}
                              </div>
                              <div>
                                <label className="block text-sm font-medium text-gray-700 mb-2">
                                  Transaction ID <span className="text-red-500">*</span>
                                </label>
                                <input
                                  type="text"
                                  value={paymentUpdate.paymentMethodDetails?.card?.transactionId || ''}
                                  onChange={(e) => {
                                    updatePaymentMethodDetails('card', 'transactionId', e.target.value);
                                    if (formErrors.transactionId) {
                                      setFormErrors(prev => ({ ...prev, transactionId: '' }));
                                    }
                                  }}
                                  className={`w-full px-3 py-2 border rounded-lg focus:ring-2 focus:ring-blue-500 focus:border-blue-500 transition-colors ${formErrors.transactionId ? 'border-red-500' : 'border-gray-300'
                                    }`}
                                  placeholder="Enter transaction ID"
                                  required
                                />
                                {formErrors.transactionId && (
                                  <p className="text-red-500 text-xs mt-1">{formErrors.transactionId}</p>
                                )}
                              </div>
                              <div>
                                <label className="block text-sm font-medium text-gray-700 mb-2">
                                  Card Holder Name
                                </label>
                                <input
                                  type="text"
                                  value={paymentUpdate.paymentMethodDetails?.card?.cardHolderName || ''}
                                  onChange={(e) => setPaymentUpdate({
                                    ...paymentUpdate,
                                    paymentMethodDetails: {
                                      ...paymentUpdate.paymentMethodDetails,
                                      card: {
                                        ...paymentUpdate.paymentMethodDetails?.card,
                                        cardHolderName: e.target.value
                                      }
                                    }
                                  })}
                                  className="w-full px-3 py-2 border border-gray-300 rounded-lg focus:ring-2 focus:ring-blue-500 focus:border-blue-500 transition-colors"
                                  placeholder="Enter card holder name"
                                />
                              </div>
                              <div>
                                <label className="block text-sm font-medium text-gray-700 mb-2">
                                  Authorization Code
                                </label>
                                <input
                                  type="text"
                                  value={paymentUpdate.paymentMethodDetails?.card?.authorizationCode || ''}
                                  onChange={(e) => updatePaymentMethodDetails('card', 'authorizationCode', e.target.value)}
                                  className="w-full px-3 py-2 border border-gray-300 rounded-lg focus:ring-2 focus:ring-blue-500 focus:border-blue-500 transition-colors"
                                  placeholder="Enter authorization code"
                                />
                              </div>
                            </div>
                          )}

                          {/* Other Payment Method Details */}
                          {paymentUpdate.paymentMethod === 'other' && (
                            <div className="grid grid-cols-1 md:grid-cols-2 gap-4">
                              <div>
                                <label className="block text-sm font-medium text-gray-700 mb-2">
                                  Method Name <span className="text-red-500">*</span>
                                </label>
                                <input
                                  type="text"
                                  value={paymentUpdate.paymentMethodDetails?.other?.methodName || ''}
                                  onChange={(e) => {
                                    updatePaymentMethodDetails('other', 'methodName', e.target.value);
                                    if (formErrors.methodName) {
                                      setFormErrors(prev => ({ ...prev, methodName: '' }));
                                    }
                                  }}
                                  className={`w-full px-3 py-2 border rounded-lg focus:ring-2 focus:ring-blue-500 focus:border-blue-500 transition-colors ${formErrors.methodName ? 'border-red-500' : 'border-gray-300'
                                    }`}
                                  placeholder="Enter payment method name"
                                  required
                                />
                                {formErrors.methodName && (
                                  <p className="text-red-500 text-xs mt-1">{formErrors.methodName}</p>
                                )}
                              </div>
                              <div>
                                <label className="block text-sm font-medium text-gray-700 mb-2">
                                  Reference Number
                                </label>
                                <input
                                  type="text"
                                  value={paymentUpdate.paymentMethodDetails?.other?.referenceNumber || ''}
                                  onChange={(e) => setPaymentUpdate({
                                    ...paymentUpdate,
                                    paymentMethodDetails: {
                                      ...paymentUpdate.paymentMethodDetails,
                                      other: {
                                        ...paymentUpdate.paymentMethodDetails?.other,
                                        referenceNumber: e.target.value
                                      }
                                    }
                                  })}
                                  className="w-full px-3 py-2 border border-gray-300 rounded-lg focus:ring-2 focus:ring-blue-500 focus:border-blue-500 transition-colors"
                                  placeholder="Enter reference number"
                                />
                              </div>
                            </div>
                          )}
                        </div>
                      )}

                      {/* Payment Date */}
                      <div>
                        <label className="block text-sm font-medium text-gray-700 mb-2">
                          Payment Date <span className="text-red-500">*</span>
                        </label>
                        <input
                          type="date"
                          value={paymentUpdate.paymentDate}
                          onChange={(e) => setPaymentUpdate({ ...paymentUpdate, paymentDate: e.target.value })}
                          className={`w-full px-3 py-3 border rounded-lg focus:ring-2 focus:ring-blue-500 focus:border-blue-500 transition-colors ${formErrors.paymentDate ? 'border-red-500' : 'border-gray-300'
                            }`}
                        />
                        {formErrors.paymentDate && (
                          <p className="text-red-500 text-xs mt-1">{formErrors.paymentDate}</p>
                        )}
                      </div>

                      {/* Notes */}
                      <div className="md:col-span-2">
                        <label className="block text-sm font-medium text-gray-700 mb-2">
                          Payment Notes
                        </label>
                        <textarea
                          value={paymentUpdate.notes}
                          onChange={(e) => setPaymentUpdate({ ...paymentUpdate, notes: e.target.value })}
                          rows={3}
                          placeholder="Any additional notes about the payment..."
                          className="w-full px-3 py-3 border border-gray-300 rounded-lg focus:ring-2 focus:ring-blue-500 focus:border-blue-500 resize-none transition-colors"
                        />
                      </div>
                    </div>
                  </div>

                  {/* Payment Preview */}
                  <div className="bg-blue-50 border border-blue-200 rounded-lg p-4">
                    <h4 className="text-sm font-medium text-blue-800 mb-3 flex items-center justify-between">
                      <div className="flex items-center">
                        <svg className="w-4 h-4 mr-2" fill="none" stroke="currentColor" viewBox="0 0 24 24">
                          <path strokeLinecap="round" strokeLinejoin="round" strokeWidth={2} d="M9 19v-6a2 2 0 00-2-2H5a2 2 0 00-2 2v6a2 2 0 002 2h2a2 2 0 002-2zm0 0V9a2 2 0 012-2h2a2 2 0 012 2v10m-6 0a2 2 0 002 2h2a2 2 0 002-2m0 0V5a2 2 0 012-2h2a2 2 0 012 2v14a2 2 0 01-2 2h-2a2 2 0 01-2-2z" />
                        </svg>
                        Payment Preview
                      </div>
                      {paymentUpdate.paymentMethod && paymentUpdate.paymentMethod !== '' && (
                        <div className="flex items-center">
                          <span className="text-xs text-blue-600 mr-2">Payment Method:</span>
                          <span className="px-2 py-1 bg-blue-100 text-blue-800 text-xs font-medium rounded-full">
                            {getPaymentMethodLabel(paymentUpdate.paymentMethod)}
                          </span>
                        </div>
                      )}
                    </h4>

                    {/* Payment Options Summary */}
                    <div className="mb-3 p-3 bg-white rounded-lg border border-blue-200">
                      <div className="text-xs text-blue-700 mb-2 font-medium">Quick Payment Options:</div>
                      <div className="grid grid-cols-2 gap-2 text-xs">
                        <div className="flex justify-between">
                          <span className="text-blue-600">Half Payment:</span>
                          <span className="font-medium text-blue-900">
                            {formatCurrency(Math.ceil((selectedPO.remainingAmount || (selectedPO.totalAmount - (selectedPO.paidAmount || 0))) / 2))}
                          </span>
                        </div>
                        <div className="flex justify-between">
                          <span className="text-blue-600">Full Payment:</span>
                          <span className="font-medium text-blue-900">
                            {formatCurrency(selectedPO.remainingAmount || (selectedPO.totalAmount - (selectedPO.paidAmount || 0)))}
                          </span>
                        </div>
                      </div>
                    </div>

                    <div className="grid grid-cols-2 gap-4 text-sm">
                      <div>
                        <span className="text-blue-600">Current Paid:</span>
                        <span className="ml-2 font-semibold text-blue-900">{formatCurrency(selectedPO.paidAmount || 0)}</span>
                      </div>
                      <div>
                        <span className="text-blue-600">New Payment:</span>
                        <span className="ml-2 font-semibold text-blue-900">{formatCurrency(paymentUpdate.paidAmount || 0)}</span>
                      </div>
                      <div>
                        <span className="text-blue-600">Total After:</span>
                        <span className="ml-2 font-semibold text-blue-900">
                          {formatCurrency((selectedPO.paidAmount || 0) + (paymentUpdate.paidAmount || 0))}
                        </span>
                      </div>
                      <div>
                        <span className="text-blue-600">Remaining:</span>
                        <span className="ml-2 font-semibold text-blue-900">
                          {formatCurrency(selectedPO.totalAmount - ((selectedPO.paidAmount || 0) + (paymentUpdate.paidAmount || 0)))}
                        </span>
                      </div>
                    </div>

                    {/* Payment Method Details Summary */}
                    {paymentUpdate.paymentMethod && paymentUpdate.paymentMethod !== '' && (
                      <div className="mt-4 p-3 bg-white rounded-lg border border-blue-200">
                        <div className="text-xs text-blue-700 mb-3 font-medium flex items-center">
                          <svg className="w-4 h-4 mr-2" fill="none" stroke="currentColor" viewBox="0 0 24 24">
                            <path strokeLinecap="round" strokeLinejoin="round" strokeWidth={2} d="M13 16h-1v-4h-1m1-4h.01M21 12a9 9 0 11-18 0 9 9 0 0118 0z" />
                          </svg>
                          Payment Method Details - {getPaymentMethodLabel(paymentUpdate.paymentMethod)}
                        </div>

                        {/* Cash Payment Details Summary */}
                        {paymentUpdate.paymentMethod === 'cash' && (
                          <div className="grid grid-cols-1 md:grid-cols-2 gap-3 text-xs">
                            {paymentUpdate.paymentMethodDetails?.cash?.receivedBy && (
                              <div className="flex justify-between">
                                <span className="text-blue-600">Received By:</span>
                                <span className="font-medium text-blue-900">{paymentUpdate.paymentMethodDetails.cash.receivedBy}</span>
                              </div>
                            )}
                            {paymentUpdate.paymentMethodDetails?.cash?.receiptNumber && (
                              <div className="flex justify-between">
                                <span className="text-blue-600">Receipt Number:</span>
                                <span className="font-medium text-blue-900">{paymentUpdate.paymentMethodDetails.cash.receiptNumber}</span>
                              </div>
                            )}
                          </div>
                        )}

                        {/* Cheque Payment Details Summary */}
                        {paymentUpdate.paymentMethod === 'cheque' && (
                          <div className="grid grid-cols-1 md:grid-cols-2 gap-3 text-xs">
                            {paymentUpdate.paymentMethodDetails?.cheque?.chequeNumber && (
                              <div className="flex justify-between">
                                <span className="text-blue-600">Cheque Number:</span>
                                <span className="font-medium text-blue-900">{paymentUpdate.paymentMethodDetails.cheque.chequeNumber}</span>
                              </div>
                            )}
                            {paymentUpdate.paymentMethodDetails?.cheque?.bankName && (
                              <div className="flex justify-between">
                                <span className="text-blue-600">Bank Name:</span>
                                <span className="font-medium text-blue-900">{paymentUpdate.paymentMethodDetails.cheque.bankName}</span>
                              </div>
                            )}
                            {paymentUpdate.paymentMethodDetails?.cheque?.branchName && (
                              <div className="flex justify-between">
                                <span className="text-blue-600">Branch Name:</span>
                                <span className="font-medium text-blue-900">{paymentUpdate.paymentMethodDetails.cheque.branchName}</span>
                              </div>
                            )}
                            {paymentUpdate.paymentMethodDetails?.cheque?.issueDate && (
                              <div className="flex justify-between">
                                <span className="text-blue-600">Issue Date:</span>
                                <span className="font-medium text-blue-900">{paymentUpdate.paymentMethodDetails.cheque.issueDate}</span>
                              </div>
                            )}
                            {paymentUpdate.paymentMethodDetails?.cheque?.accountHolderName && (
                              <div className="flex justify-between">
                                <span className="text-blue-600">Account Holder:</span>
                                <span className="font-medium text-blue-900">{paymentUpdate.paymentMethodDetails.cheque.accountHolderName}</span>
                              </div>
                            )}
                            {paymentUpdate.paymentMethodDetails?.cheque?.accountNumber && (
                              <div className="flex justify-between">
                                <span className="text-blue-600">Account Number:</span>
                                <span className="font-medium text-blue-900">{paymentUpdate.paymentMethodDetails.cheque.accountNumber}</span>
                              </div>
                            )}
                          </div>
                        )}

                        {/* Bank Transfer Details Summary */}
                        {paymentUpdate.paymentMethod === 'bank_transfer' && (
                          <div className="grid grid-cols-1 md:grid-cols-2 gap-3 text-xs">
                            {paymentUpdate.paymentMethodDetails?.bankTransfer?.bankName && (
                              <div className="flex justify-between">
                                <span className="text-blue-600">Bank Name:</span>
                                <span className="font-medium text-blue-900">{paymentUpdate.paymentMethodDetails.bankTransfer.bankName}</span>
                              </div>
                            )}
                            {paymentUpdate.paymentMethodDetails?.bankTransfer?.accountNumber && (
                              <div className="flex justify-between">
                                <span className="text-blue-600">Account Number:</span>
                                <span className="font-medium text-blue-900">{paymentUpdate.paymentMethodDetails.bankTransfer.accountNumber}</span>
                              </div>
                            )}
                            {paymentUpdate.paymentMethodDetails?.bankTransfer?.ifscCode && (
                              <div className="flex justify-between">
                                <span className="text-blue-600">IFSC Code:</span>
                                <span className="font-medium text-blue-900">{paymentUpdate.paymentMethodDetails.bankTransfer.ifscCode}</span>
                              </div>
                            )}
                            {paymentUpdate.paymentMethodDetails?.bankTransfer?.transactionId && (
                              <div className="flex justify-between">
                                <span className="text-blue-600">Transaction ID:</span>
                                <span className="font-medium text-blue-900">{paymentUpdate.paymentMethodDetails.bankTransfer.transactionId}</span>
                              </div>
                            )}
                            {paymentUpdate.paymentMethodDetails?.bankTransfer?.transferDate && (
                              <div className="flex justify-between">
                                <span className="text-blue-600">Transfer Date:</span>
                                <span className="font-medium text-blue-900">{paymentUpdate.paymentMethodDetails.bankTransfer.transferDate}</span>
                              </div>
                            )}
                            {paymentUpdate.paymentMethodDetails?.bankTransfer?.referenceNumber && (
                              <div className="flex justify-between">
                                <span className="text-blue-600">Reference Number:</span>
                                <span className="font-medium text-blue-900">{paymentUpdate.paymentMethodDetails.bankTransfer.referenceNumber}</span>
                              </div>
                            )}
                          </div>
                        )}

                        {/* UPI Payment Details Summary */}
                        {paymentUpdate.paymentMethod === 'upi' && (
                          <div className="grid grid-cols-1 md:grid-cols-2 gap-3 text-xs">
                            {paymentUpdate.paymentMethodDetails?.upi?.upiId && (
                              <div className="flex justify-between">
                                <span className="text-blue-600">UPI ID:</span>
                                <span className="font-medium text-blue-900">{paymentUpdate.paymentMethodDetails.upi.upiId}</span>
                              </div>
                            )}
                            {paymentUpdate.paymentMethodDetails?.upi?.transactionId && (
                              <div className="flex justify-between">
                                <span className="text-blue-600">Transaction ID:</span>
                                <span className="font-medium text-blue-900">{paymentUpdate.paymentMethodDetails.upi.transactionId}</span>
                              </div>
                            )}
                            {paymentUpdate.paymentMethodDetails?.upi?.payerName && (
                              <div className="flex justify-between">
                                <span className="text-blue-600">Payer Name:</span>
                                <span className="font-medium text-blue-900">{paymentUpdate.paymentMethodDetails.upi.payerName}</span>
                              </div>
                            )}
                            {paymentUpdate.paymentMethodDetails?.upi?.payerPhone && (
                              <div className="flex justify-between">
                                <span className="text-blue-600">Payer Phone:</span>
                                <span className="font-medium text-blue-900">{paymentUpdate.paymentMethodDetails.upi.payerPhone}</span>
                              </div>
                            )}
                          </div>
                        )}

                        {/* Card Payment Details Summary */}
                        {paymentUpdate.paymentMethod === 'card' && (
                          <div className="grid grid-cols-1 md:grid-cols-2 gap-3 text-xs">
                            {paymentUpdate.paymentMethodDetails?.card?.cardType && (
                              <div className="flex justify-between">
                                <span className="text-blue-600">Card Type:</span>
                                <span className="font-medium text-blue-900 capitalize">{paymentUpdate.paymentMethodDetails.card.cardType}</span>
                              </div>
                            )}
                            {paymentUpdate.paymentMethodDetails?.card?.cardNetwork && (
                              <div className="flex justify-between">
                                <span className="text-blue-600">Card Network:</span>
                                <span className="font-medium text-blue-900 capitalize">{paymentUpdate.paymentMethodDetails.card.cardNetwork}</span>
                              </div>
                            )}
                            {paymentUpdate.paymentMethodDetails?.card?.lastFourDigits && (
                              <div className="flex justify-between">
                                <span className="text-blue-600">Last 4 Digits:</span>
                                <span className="font-medium text-blue-900">****{paymentUpdate.paymentMethodDetails.card.lastFourDigits}</span>
                              </div>
                            )}
                            {paymentUpdate.paymentMethodDetails?.card?.transactionId && (
                              <div className="flex justify-between">
                                <span className="text-blue-900">Transaction ID:</span>
                                <span className="font-medium text-blue-900">{paymentUpdate.paymentMethodDetails.card.transactionId}</span>
                              </div>
                            )}
                            {paymentUpdate.paymentMethodDetails?.card?.cardHolderName && (
                              <div className="flex justify-between">
                                <span className="text-blue-600">Card Holder:</span>
                                <span className="font-medium text-blue-900">{paymentUpdate.paymentMethodDetails.card.cardHolderName}</span>
                              </div>
                            )}
                            {paymentUpdate.paymentMethodDetails?.card?.authorizationCode && (
                              <div className="flex justify-between">
                                <span className="text-blue-600">Auth Code:</span>
                                <span className="font-medium text-blue-900">{paymentUpdate.paymentMethodDetails.card.authorizationCode}</span>
                              </div>
                            )}
                          </div>
                        )}

                        {/* Other Payment Method Details Summary */}
                        {paymentUpdate.paymentMethod === 'other' && (
                          <div className="grid grid-cols-1 md:grid-cols-2 gap-3 text-xs">
                            {paymentUpdate.paymentMethodDetails?.other?.methodName && (
                              <div className="flex justify-between">
                                <span className="text-blue-600">Method Name:</span>
                                <span className="font-medium text-blue-900">{paymentUpdate.paymentMethodDetails.other.methodName}</span>
                              </div>
                            )}
                            {paymentUpdate.paymentMethodDetails?.other?.referenceNumber && (
                              <div className="flex justify-between">
                                <span className="text-blue-600">Reference Number:</span>
                                <span className="font-medium text-blue-900">{paymentUpdate.paymentMethodDetails.other.referenceNumber}</span>
                              </div>
                            )}
                          </div>
                        )}
                      </div>
                    )}
                  </div>
                </div>
              </div>

              {/* Action Buttons */}
              <div className="flex space-x-4 pt-6 border-t border-gray-200">
                <button
                  onClick={() => setShowPaymentModal(false)}
                  className="flex-1 px-6 py-3 border border-gray-300 text-gray-700 rounded-lg hover:bg-gray-50 transition-colors font-medium"
                >
                  Cancel
                </button>
                <button
                  onClick={submitPaymentUpdate}
                  disabled={submitting}
                  className="flex-1 px-6 py-3 bg-gradient-to-r from-blue-600 to-blue-700 text-white rounded-lg hover:from-blue-700 hover:to-blue-800 transition-all duration-300 transform hover:scale-105 shadow-md hover:shadow-lg disabled:opacity-50 disabled:cursor-not-allowed font-medium"
                >
                  {submitting ? 'Updating...' : 'Update Payment'}
                </button>
              </div>
            </div>
          </div>
        </div>
      )}

      {/* Preview Import Modal */}
      {showPreviewModal && previewData && (
        <div className="fixed inset-0 bg-black bg-opacity-50 flex items-center justify-center z-50">
          <div className="bg-white rounded-xl shadow-xl w-full max-w-6xl m-4 max-h-[90vh] overflow-y-auto">
            <div className="flex items-center justify-between p-6 border-b border-gray-200">
              <div>
                <h2 className="text-2xl font-semibold text-gray-900">Preview Excel Import</h2>
                <p className="text-gray-600 mt-1">
                  Review what will be imported before confirming
                </p>
              </div>
              <button
                onClick={closePreviewModal}
                className="text-gray-400 hover:text-gray-600"
              >
                <X className="w-6 h-6" />
              </button>
            </div>

            <div className="p-6 space-y-6">
              {/* Summary Stats */}
              <div className="grid grid-cols-1 md:grid-cols-4 gap-4">
                <div className="bg-blue-50 p-4 rounded-lg border border-blue-200">
                  <div className="flex items-center justify-between">
                    <div>
                      <p className="text-sm text-blue-600 font-medium">Purchase Orders</p>
                      <p className="text-2xl font-bold text-blue-900">{previewData.summary.uniqueOrders}</p>
                    </div>
                    <Package className="w-8 h-8 text-blue-600" />
                  </div>
                </div>
                <div className="bg-green-50 p-4 rounded-lg border border-green-200">
                  <div className="flex items-center justify-between">
                    <div>
                      <p className="text-sm text-green-600 font-medium">New Products</p>
                      <p className="text-2xl font-bold text-green-900">{previewData.summary.newProducts}</p>
                    </div>
                    <Plus className="w-8 h-8 text-green-600" />
                  </div>
                </div>
                <div className="bg-yellow-50 p-4 rounded-lg border border-yellow-200">
                  <div className="flex items-center justify-between">
                    <div>
                      <p className="text-sm text-yellow-600 font-medium">Existing Products</p>
                      <p className="text-2xl font-bold text-yellow-900">{previewData.summary.existingProducts}</p>
                    </div>
                    <CheckCircle className="w-8 h-8 text-yellow-600" />
                  </div>
                </div>
                <div className="bg-purple-50 p-4 rounded-lg border border-purple-200">
                  <div className="flex items-center justify-between">
                    <div>
                      <p className="text-sm text-purple-600 font-medium">Total Rows</p>
                      <p className="text-2xl font-bold text-purple-900">{previewData.summary.totalRows}</p>
                    </div>
                    <FileText className="w-8 h-8 text-purple-600" />
                  </div>
                </div>
              </div>

              {/* Errors Section */}
              {previewData.errors.length > 0 && (
                <div className="bg-red-50 border border-red-200 rounded-lg p-4">
                  <div className="flex items-start">
                    <AlertTriangle className="w-5 h-5 text-red-600 mr-2 mt-0.5" />
                    <div>
                      <h3 className="text-sm font-medium text-red-800">Import Errors</h3>
                      <div className="mt-2 text-sm text-red-700">
                        <ul className="list-disc list-inside space-y-1">
                          {previewData.errors.map((error: string, index: number) => (
                            <li key={index}>{error}</li>
                          ))}
                        </ul>
                      </div>
                    </div>
                  </div>
                </div>
              )}

              {/* New Products Section */}
              {previewData.productsToCreate.length > 0 && (
                <div className="bg-green-50 border border-green-200 rounded-lg p-4">
                  <h3 className="text-lg font-medium text-green-900 mb-4 flex items-center">
                    <Plus className="w-5 h-5 mr-2" />
                    Products to be Created ({previewData.productsToCreate.length})
                  </h3>
                  <div className="overflow-x-auto">
                    <table className="w-full text-sm">
                      <thead className="bg-green-100 text-green-800">
                        <tr>
                          <th className="px-3 py-2 text-left font-medium">Part No</th>
                          <th className="px-3 py-2 text-left font-medium">Name</th>
                          <th className="px-3 py-2 text-left font-medium">Department</th>
                          <th className="px-3 py-2 text-left font-medium">HSN</th>
                          <th className="px-3 py-2 text-left font-medium">Price</th>
                          <th className="px-3 py-2 text-left font-medium">GST</th>
                        </tr>
                      </thead>
                      <tbody className="divide-y divide-green-200">
                        {previewData.productsToCreate.slice(0, 10).map((product: any, index: number) => (
                          <tr key={index} className="hover:bg-green-50">
                            <td className="px-3 py-2 font-mono text-xs">{product.partNo}</td>
                            <td className="px-3 py-2">{product.name}</td>
                            <td className="px-3 py-2">{product.dept}</td>
                            <td className="px-3 py-2">{product.hsnNumber}</td>
                            <td className="px-3 py-2">₹{product.price?.toLocaleString()}</td>
                            <td className="px-3 py-2">{product.gst}%</td>
                          </tr>
                        ))}
                      </tbody>
                    </table>
                    {previewData.productsToCreate.length > 10 && (
                      <p className="text-sm text-green-600 mt-2 text-center">
                        ... and {previewData.productsToCreate.length - 10} more products
                      </p>
                    )}
                  </div>
                </div>
              )}

              {/* Existing Products Section */}
              {previewData.existingProducts.length > 0 && (
                <div className="bg-yellow-50 border border-yellow-200 rounded-lg p-4">
                  <h3 className="text-lg font-medium text-yellow-900 mb-4 flex items-center">
                    <CheckCircle className="w-5 h-5 mr-2" />
                    Existing Products ({previewData.existingProducts.length})
                  </h3>
                  <div className="overflow-x-auto">
                    <table className="w-full text-sm">
                      <thead className="bg-yellow-100 text-yellow-800">
                        <tr>
                          <th className="px-3 py-2 text-left font-medium">Part No</th>
                          <th className="px-3 py-2 text-left font-medium">Name</th>
                          <th className="px-3 py-2 text-left font-medium">Current Price</th>
                          <th className="px-3 py-2 text-left font-medium">Excel Price</th>
                          <th className="px-3 py-2 text-left font-medium">Status</th>
                        </tr>
                      </thead>
                      <tbody className="divide-y divide-yellow-200">
                        {previewData.existingProducts.slice(0, 5).map((product: any, index: number) => (
                          <tr key={index} className="hover:bg-yellow-50">
                            <td className="px-3 py-2 font-mono text-xs">{product.partNo}</td>
                            <td className="px-3 py-2">{product.name}</td>
                            <td className="px-3 py-2">₹{product.currentPrice?.toLocaleString() || 'N/A'}</td>
                            <td className="px-3 py-2">₹{product.excelPrice?.toLocaleString()}</td>
                            <td className="px-3 py-2">
                              <span className="inline-flex px-2 py-1 text-xs font-semibold rounded-full bg-yellow-100 text-yellow-800">
                                Found
                              </span>
                            </td>
                          </tr>
                        ))}
                      </tbody>
                    </table>
                    {previewData.existingProducts.length > 5 && (
                      <p className="text-sm text-yellow-600 mt-2 text-center">
                        ... and {previewData.existingProducts.length - 5} more existing products
                      </p>
                    )}
                  </div>
                </div>
              )}

              {/* Purchase Orders Section */}
              <div className="bg-blue-50 border border-blue-200 rounded-lg p-4">
                <h3 className="text-lg font-medium text-blue-900 mb-4 flex items-center">
                  <Package className="w-5 h-5 mr-2" />
                  Purchase Orders to be Created ({previewData.ordersToCreate.length})
                </h3>
                <div className="space-y-4">
                  {previewData.ordersToCreate.slice(0, 5).map((order: any, index: number) => (
                    <div key={index} className="bg-white p-4 rounded-lg border border-blue-200">
                      <div className="flex justify-between items-start mb-3">
                        <div>
                          <h4 className="font-medium text-blue-900">{order.poNumber}</h4>
                          <p className="text-sm text-blue-700">Supplier: {order.supplier}</p>
                          <p className="text-sm text-blue-600">
                            Expected Delivery: {new Date(order.expectedDeliveryDate).toLocaleDateString()}
                          </p>
                        </div>
                        <div className="text-right">
                          <p className="text-lg font-bold text-blue-900">
                            ₹{order.totalAmount.toLocaleString()}
                          </p>
                          <span className={`inline-flex px-2 py-1 text-xs font-semibold rounded-full ${order.priority === 'high' ? 'bg-red-100 text-red-800' :
                            order.priority === 'medium' ? 'bg-yellow-100 text-yellow-800' :
                              'bg-green-100 text-green-800'
                            }`}>
                            {order.priority}
                          </span>
                        </div>
                      </div>
                      <div className="border-t border-blue-200 pt-3">
                        <h5 className="text-sm font-medium text-blue-800 mb-2">Items ({order.items.length})</h5>
                        <div className="space-y-2">
                          {order.items.slice(0, 3).map((item: any, itemIndex: number) => (
                            <div key={itemIndex} className="flex justify-between items-center text-sm">
                              <div className="flex items-center">
                                <span className={`w-2 h-2 rounded-full mr-2 ${item.exists ? 'bg-yellow-500' : 'bg-green-500'
                                  }`}></span>
                                <span className="text-gray-900">{item.productName}</span>
                                <span className="text-gray-500 ml-2">({item.partNo})</span>
                              </div>
                              <div className="text-right">
                                <span className="text-gray-900">{item.quantity} × ₹{item.unitPrice.toLocaleString()}</span>
                                <span className="text-blue-700 font-medium ml-2">
                                  = ₹{item.totalPrice.toLocaleString()}
                                </span>
                              </div>
                            </div>
                          ))}
                          {order.items.length > 3 && (
                            <p className="text-xs text-blue-600 text-center">
                              ... and {order.items.length - 3} more items
                            </p>
                          )}
                        </div>
                      </div>
                      {order.notes && (
                        <div className="mt-3 pt-3 border-t border-blue-200">
                          <p className="text-xs text-blue-600">
                            <strong>Notes:</strong> {order.notes}
                          </p>
                        </div>
                      )}
                    </div>
                  ))}
                  {previewData.ordersToCreate.length > 5 && (
                    <p className="text-sm text-blue-600 text-center">
                      ... and {previewData.ordersToCreate.length - 5} more purchase orders
                    </p>
                  )}
                </div>
              </div>

              {/* Legend */}
              <div className="bg-gray-50 border border-gray-200 rounded-lg p-4">
                <h4 className="text-sm font-medium text-gray-900 mb-3">Legend</h4>
                <div className="flex flex-wrap gap-4 text-sm">
                  <div className="flex items-center">
                    <span className="w-3 h-3 bg-green-500 rounded-full mr-2"></span>
                    <span className="text-gray-600">New Product (will be created)</span>
                  </div>
                  <div className="flex items-center">
                    <span className="w-3 h-3 bg-yellow-500 rounded-full mr-2"></span>
                    <span className="text-gray-600">Existing Product (will be used)</span>
                  </div>
                </div>
              </div>
            </div>

            {/* Action Buttons */}
            <div className="flex space-x-4 p-6 border-t border-gray-200 bg-gray-50">
              <button
                onClick={closePreviewModal}
                className="flex-1 px-6 py-3 border border-gray-300 text-gray-700 rounded-lg hover:bg-gray-50 transition-colors font-medium"
              >
                Cancel Import
              </button>
              <button
                onClick={handleConfirmImport}
                disabled={importing || previewData.errors.length > 0}
                className="flex-1 px-6 py-3 bg-gradient-to-r from-green-600 to-green-700 text-white rounded-lg hover:from-green-700 hover:to-green-800 transition-all duration-300 transform hover:scale-105 shadow-md hover:shadow-lg disabled:opacity-50 disabled:cursor-not-allowed font-medium"
              >
                {importing ? (
                  <span className="flex items-center justify-center">
                    <svg className="animate-spin -ml-1 mr-3 h-5 w-5 text-white" xmlns="http://www.w3.org/2000/svg" fill="none" viewBox="0 0 24 24">
                      <circle className="opacity-25" cx="12" cy="12" r="10" stroke="currentColor" strokeWidth="4"></circle>
                      <path className="opacity-75" fill="currentColor" d="M4 12a8 8 0 018-8V0C5.373 0 0 5.373 0 12h4zm2 5.291A7.962 7.962 0 014 12H0c0 3.042 1.135 5.824 3 7.938l3-2.647z"></path>
                    </svg>
                    Importing...
                  </span>
                ) : (
                  `Confirm Import (${previewData.summary.uniqueOrders} Orders, ${previewData.summary.newProducts} New Products)`
                )}
              </button>
            </div>
          </div>
        </div>
      )}
    </div>
  );
};

export default PurchaseOrderManagement;

<|MERGE_RESOLUTION|>--- conflicted
+++ resolved
@@ -3679,15 +3679,7 @@
                       onChange={(e) => {
                         const val = e.target.value;
                         // keep empty string while user is deleting; otherwise store numeric value
-<<<<<<< HEAD
-                        setReceiveData(prev => ({ ...prev, noOfPackages: val === '' ? '' : parseInt(val, 10) || 0 }));
-=======
-                        // setReceiveData(prev => ({
-                        //   ...prev,
-                        //   noOfPackages: val === '' ? 0 : Math.max(1, parseInt(val, 10) || 1)
-                        // }));
                         setReceiveData(prev => ({ ...prev, noOfPackages: val === '' ? '' : parseInt(val, 10) }) as ReceiveItemsData);
->>>>>>> 273b72f1
                       }}
                       placeholder="0"
                       min="1"
